--- conflicted
+++ resolved
@@ -35,11 +35,9 @@
 
 ### Changed
 
-<<<<<<< HEAD
+- `BlueprintView`'s `intrinsicContentSize` will now return `UIView.noIntrinsicMetric` if there is no `element` associated with it.
+
 - `TextField`'s `becomeActiveTrigger` and `resignActiveTrigger` properties have been replaced with a `focusBinding` for use with the new `@FocusState` property wrapper.
-=======
-- `BlueprintView`'s `intrinsicContentSize` will now return `UIView.noIntrinsicMetric` if there is no `element` associated with it.
->>>>>>> bfc35500
 
 ### Deprecated
 
