# Changelog

All notable changes to this project will be documented in this file.

The format is based on [Keep a Changelog](https://keepachangelog.com/en/1.0.0/),
and this project adheres to [Semantic Versioning](https://semver.org/spec/v2.0.0.html).

## [Main]

### Fixed

- Fixed an issue where `AttributedLabel` would not properly handle tapping on links when a label was stretched.

### Added

- `AccessibilityElement` now supports providing arbitrary strings to assistive devices using the `AXCustomContent` protocol. 

### Removed

### Changed

<<<<<<< HEAD
- The behavior of `name` of `ElementPreview` has been change, affecting the SwiftUI `previewName`. Instead of including device or size information (i.e. `sizeThatFits - \(name)`), it now either defaults to the Xcode default if given an empty string, and shows _only_ the `name` if `name` is non-empty.
=======
- Updated minimum deployment target from iOS 14 to iOS 15.
>>>>>>> fe83ed47

### Deprecated

### Security

### Documentation

### Misc

### Internal

- Updated CI to use M1 machines, Xcode 15.1, and Ruby 3.2.2.
- Added iOS 17 snapshot images.
- Bump Swift version to 5.9.
- Update Ruby gems.

# Past Releases

## [2.2.0] - 2023-09-22

### Fixed

- Fixed a bug that could cause a crash or incorrect layout when an element with lazily resolved content (such as `GeometryReader`) generated a subtree that varied within a layout pass. ([#468])

### Added

- Added a `TintAdjustmentMode` element and `.tintAdjustmentMode(:)` modifier for finer control of tint color during modal presentations.

## [2.1.0] - 2023-09-06

### Fixed

- Resolved a Swift 5.9 compilation warning: Forming 'UnsafeRawPointer' to a variable of type 'NSObject'; this is likely incorrect because 'NSObject' may contain an object reference.
- `KeyboardObserver` has been updated to handle iOS 16.1+ changes that use the screen's coordinate space to report keyboard position. This can impact reported values when the app isn't full screen in Split View, Slide Over, and Stage Manager.

### Changed

- Lifecycle callbacks like `onAppear` and `onDisappear` now occur outside of the layout pass; allowing, eg, `onAppear` to safely trigger a re-render.

### Internal

- Update CI script to reference the `xcodesorg/made/xcodes` package for installing simulator runtimes.
- Corrected a typo in `AttributedLabel`, which now exits paragraph style enumeration after encountering the first paragraph style. This is an optimization and not a functional change. The method continues to accept only a paragraph style which spans the length of the attributed string.

## [2.0.0] - 2023-05-02

### Fixed

- `ConstrainedAspectRatio`  measures correctly in `fitParent` and `fillParent` modes when the proposed constraint has the same aspect ratio as the element's constraint.
- `ConstrainedAspectRatio` adheres to the Caffeinated Layout contract when unconstrained in `fitParent` or `fillParent`, by reporting `infinity` instead of falling back to the constrained element's size.

### Changed

- Caffeinated Layout is enabled by default. You can disable it on a `BlueprintView` with the `layoutMode` property, or disable it globally by setting `LayoutMode.default`.

### Deprecated

- `ConstrainedAspectRatio` content mode `fillParent` is deprecated, due to having limited utility in Caffeinated Layout.

## [1.0.0] - 2023-04-18

### Fixed

- Restored documentation generation by executing the generate_docs.sh script with `bundle exec` to ensure gems are referenced properly.

### Added

- Introduced a new layout engine, Caffeinated Layout. Caffeinated Layout features a new API for custom layouts that is modeled after SwiftUI, and greatly improves performance.

  To enable Caffeinated Layout globally, set `LayoutMode.default` to `.caffeinated`. To enable it for a single view, set the `layoutMode` property of a `BlueprintView`.

  Caffeinated Layout is not enabled by default yet, but will be in a future release.

- Added `layoutMode` to `BlueprintViewRenderMetrics` to expose which layout mode was used to render a Blueprint view.

### Changed

- The `Layout` and `SingleChildLayout` protocols have new methods to support Caffeinated Layout.

  To improve performance, Caffeinated Layout requires elements to adhere to a new contract for sizing behavior. Many elements can be easily adapted to the new API, but certain behaviors are no longer possible, particularly with regard to behavior when the size constraint is `unconstrained`.

  For more information about implementing these protocols and the sizing contract, see [the `Layout` documentation](https://square.github.io/Blueprint/Protocols/Layout.html).

### Internal

- Updated jazzy gem (0.14.3).
- Updated cocoapods (1.12.0).
- Updated Ruby version (2.7).

## [0.50.0] - 2023-03-07

### Fixed

- The `Environment` will now automatically inherit for `BlueprintView` instances nested inside `UIViewElement` during measurement.

### Added

- Introduced `ElementContent.init(byMeasuring:)`, for use when your `Element` contains a nested `BlueprintView`, commonly used to implement stateful elements. This avoids detached measurements and improves performance. 

### Changed

- Renamed `BlueprintViewUpdateMetrics` to `BlueprintViewRenderMetrics`.
- Renamed `BlueprintViewRenderMetrics.measureDuration` to `layoutDuration`.
- Renamed `BlueprintViewMetricsDelegate.blueprintView(_:completedUpdateWith:)` to `blueprintView(_:completedRenderWith:)`.
- `BlueprintViewRenderMetrics` values are now calculated using `CACurrentMediaTime` instead of `Date`.

### Internal
- Added an Internal section to the changelog. This section is intended to capture any notable non-public changes to the project.
- `ElementContent.init(child:)` now utilizes a unique `ContentStorage` type, which improves layout performance.

## [0.49.1]

### Fixed

- `Image`'s `aspectFill` `contentMode` now measures the same as `aspectFit` to avoid aggressively taking up space when not necessary.

## [0.49.0]

### Fixed

- Fixed unexpected measurement results that could occur from `Image`s using the `aspectFit` `contentMode`.

## [0.48.1]

### Fixed

- Fix Catalyst version specifier in SPM package.

## [0.48.0]

### Added

- Added `AccessibilityElement.CustomAction` to allow custom actions for use by assistive technologies.
- Added `accessibilityCustomActions` property to `Label` and `AttributedLabel`.
- `UIViewElementContext` now passes through an `environment` property, enabling environment-dependent measurements and layouts.

### Changed

- Updated minimum deployment target from iOS 12 to iOS 14.
- `URLHandlerEnvironmentKey.defaultValue` should now be a no-op in extensions.
- Marks pod as `APPLICATION_EXTENSION_API_ONLY`

## [0.47.0]

### Added

- `accessibilityHint` property for `Label` and `AttributedLabel`.

## [0.46.0]

### Fixed

- When stacks lay out with more `fixed` magnitude than is available for layout, `flexible` items will no longer receive a negative width.

### Changed

- `StackElement` layouts have been optimized for the case of one fixed and one flexible element to improve performance. This also fixes issues as described in https://github.com/square/Blueprint/pull/265 in many cases.

## [0.45.1]

### Fixed

- Improve `AttributedLabel` rendering performance.

## [0.45.0]

### Fixed

- Fixed an issue where rounding was handled incorrectly for nested BlueprintViews.

### Added

- Added new logging option to expose aggregate measurements.

## [0.44.1]

### Fixed

- `AccessibilityContainer` now omits accessibility elements where `.accessibilityElementsHidden` is `true`.

## [0.44.0]

### Added

- `Image` now provides an override to prevent VoiceOver from generating accessibility descriptions.

## [0.43.0]

### Added

- Introduced an `Element.modify { ... }` conditional, to allow changing properties on an element.

### Changed

- `Aligned` will now constrain its content to the provided layout frame. If you need content to exceed the layout frame, please use `Decoration`.

- `AccessibilityElement` will now only return `accessibilityPath` for elements with a non-square corner style. This avoids needlessly changing AccessibilitySnapshot (https://github.com/cashapp/AccessibilitySnapshot) reference images.


## [0.42.0]

### Added

- Introduced `accessibilityFrameCornerStyle` to `AccessibilityElement`.

## [0.41.0]

### Added

- Added `.grows` and `.shrinks` to `StackLayout.Child.Priority`, to allow for extra control over how flexible elements grow and shrink.
- `AccessibilityBlocker` now takes in a `Bool` to control blocking, to avoid changing the element hierarchy to toggle if blocking is occurring.

## [0.40.0]

### Added

- Added support for optionals in builders without unwrapping via `if let`.
- Static constants on `Alignment` are now public (such as `Alignment.topTrailing`).

### Changed

- `AnimationAttributes` has gained a `.default` option.
- `LayoutTransition` has default values for its `AnimationAttributes` parameters.

## [0.39.0]

### Added

- Added support for adjusting text spacing and sizing on `AttributedLabel` and `Label` when text does not fit within the provided layout rect.

### Removed

- `MeasurementCachingKey` has been removed – Blueprint has cached measurements per render pass for many releases, so this actually slowed down layouts due to additional allocations and cache checking. This is about a 5-10% performance improvement depending on the layout.

### Changed

- Accessibility increment, decrement actions have been moved to associated values on the `AccessibilityElement.Trait` enum.

## [0.38.0]

### Added

- Shadows on `Label` and `AttributedLabel`
- Accessibility increment, decrement and activate actions now available on `AccessibilityElement`
- `Decorate` has a new `aligned` positioning, that uses stack-style `Alignment` values and alignment guides.
- The context vended to custom `Decorate` positions includes the decorated content size.

### Changed

- The context vended to custom `Decorate` positions was renamed to `PositionContext`, and the `contentFrame` property was replaced with a `contentSize`.

## [0.37.0]

### Fixed

- `Decorate` will now properly scale its base content to the full size of the rendered element, if the measured and laid out sizes differ.
- Fixed an issue where `AttributedLabel` could cause a crash when voice over was enabled.

### Added

- `LayoutWriter.Context` now exposes the layout phase, to differ any calculations between measurement and layout.

## [0.36.1]

### Fixed

- Fixed an issue where `AttributedLabel` and `Label` would not pass touches to super views when expected.

## [0.36.0]

### Fixed

- Fixed an issue where `AttributedLabel` might not detect link taps in multi-line labels.
- `.aligned(vertically:horizontally:)` now has the correct default values to match the `Aligned` initializer.

### Changed

- The default line break mode for `Label` is now `byTruncatingTail`, matching the default for `UILabel`. (It was previously `byWordWrapping`, which does not indicate that truncation occured.)
- `AttributedLabel` will normalize certain line break modes based on the number of lines.

## [0.35.1] - 2022-01-13

### Fixed

- `Label` and `AttributedLabel` now correctly report their `UIAccessibilityTraits`.

## [0.35.0] - 2022-01-11

### Added

- Added the `EditingMenu` element, which allows showing a `UIMenuController` (aka the system editing menu) on tap, long press, or based on a trigger.

### Changed

- `Label.font` now defaults to using a font of size `UIFont.labelFontSize` (17) instead of `UIFont.systemFontSize`.

## [0.34.0] - 2021-12-16

### Added

- Support `CALayerCornerCurve` for `Box` corner styles.
- Added `AttributedText`, which supports applying strongly-typed attributes to strings (much like the `AttributedString` type introduced in iOS 15).
- Added support for links to `AttributedLabel`:
  - Links can be added using the `link` attribute of the attributed string. This attribute supports `URL`s or `String`s.
  - The label also supports detecting certain types of data and links, much like UITextView. Use the `linkDetectionTypes` property to specify which types of data to detect.
  - Links are opened using the `LinkHandler` in the environment, which by default uses `UIApplication.shared.open(_:options:completionHandler:)`. Customize link handling by providing a `URLHandler` to the environment at the appropriate scope. `AttributedLabel` also has a function for easily handling links with a closure using the `onLinkTapped` method.

## [0.33.3] - 2021-12-8

### Fixed

- Fixed an issue where `Box` did not implicitly animate its shadow.

### Changed

- Reverted scroll view keyboard inset behavior to the behavior in `0.30.0`, since the recent changes were causing unexpected issues.

## [0.33.2] - 2021-11-30

### Fixed

- Fixed an issue where `ScrollView` did not adjust its content inset correctly when the keyboard height or content insets changed.

## [0.33.1] - 2021-11-22

### Fixed

- Fixed an issue where `BlueprintView` would not size correctly when used with Auto Layout.

### Added

- Added an `ElementContent` variant whose `measureFunction` takes in both a `SizeConstraint` and an `Environment`.

## [0.33.0] - 2021-11-18

### Added

- Allow measuring within an explicit `SizeConstraint` in `GeometryProxy`.
- Add an additional `stackLayoutChild(priority:)` method overload, for easier autocomplete when only customizing the layout priority.

### Changed

- Values returned from `sizeThatFits` and `systemLayoutSizeFitting` are now cached.

## [0.32.0] - 2021-11-16


### Fixed

- Fixed an issue where the keyboard inset adjustment was incorrect in some cases.
- Fixed a retain cycle in `@FocusState`. ([#285](https://github.com/square/Blueprint/pull/285))

### Added

- Add support for `for...in` loops and `available` checks to result builder APIs.

## [0.31.0] - 2021-11-09

### Fixed

- `intrinsicContentSize` is now cached.

### Added

- Improved error messages when using result builders with optional values.

## [0.30.0] - 2021-10-15

### Added

- Added a `Hidden` element and `.hidden()` modifier for hiding elements.
- `Overlay` now supports result builders.
- `SegmentedControl` now supports result builders.

### Removed

- Removed deprecated initializer from `AccessibilityElement` which was causing ambiguous initializer errors.

### Changed

- `UserInteractionEnabled` has been moved from `BlueprintUICommonControls` into `BlueprintUI`. It no longer has a backing view, and instead uses layout attributes to apply itself to elements. This change shouldn't affect consumers.

## [0.29.0] - 2021-09-21

### Added

- The `@FocusState` property wrapper can be used to manage focus of text fields. ([#259])

  After binding a text field to a state, you can programmatically focus the field by setting the state value.

  ```swift
  struct LoginForm: ProxyElement {
      enum Field: Hashable {
          case username, password
      }

      @FocusState private var focusedField: Field?

      var elementRepresentation: Element {
          // This text field will be focused when `self.focusedField = .username`
          TextField(text: "")
              .focused(when: $focusedField, equals: .username)
      }
  }
  ```
- Row, Column, EqualStack, and GridRow can now be initialized declaratively using result builders. ([#220])
  - To declare one of these containers, simply include the elements inside the `ElementBuilder` trailing closure.
  - To customize the container, pass values through the containers `init` or leave out to use the provided defaults parameters.
  - To customize one of the child element's container specific properties (key, priority, etc), tack on a corresponding modifier such as `stackLayoutChild()` and `gridRowChild()`.
  ```swift
  let row = Row(alignment: .fill) {
    TestElement()
    TestElement2()
      .stackLayoutChild(priority: .fixed, alignmentGuide: { _ in 0 }, key: "two")
  }
  ```

- The `accessibilityElement(...)` modifier has been added for wrapping an `Element` in an `AccessibilityElement`. Note that this will override all accessibility parameters of the `Element` being wrapped, even if values are left unspecified or set to `nil`.
- An initializer on `AccessibilityElement` that requires a `label`, `value`, and `traits`.
- `Overlay` supports keys for disambiguation between view updates. ([#264])

### Changed

- `BlueprintView`'s `intrinsicContentSize` will now return `UIView.noIntrinsicMetric` if there is no `element` associated with it.

- `TextField`'s `becomeActiveTrigger` and `resignActiveTrigger` properties have been replaced with a `focusBinding` for use with the new `@FocusState` property wrapper.

### Deprecated

- The `accessibility(...)` modifier has been deprecated. Use `accessibilityElement(...)` instead.
- An initializer on `AccessibilityElement` that allowed all parameters to be unspecified. Use the initializer with required parameters instead.
- `Overlay.add(_:)` deprecated in favor of `Overlay.add(key:child:)`.

## [0.28.1] - 2021-09-10

### Added

- View-backed elements may opt-in to a frame rounding behavior that prioritizes preserving the frame size rather than the frame edges. This is primarily meant for text labels, to fix an issue where labels gain or lose a pixel in rounding and become wrapped or truncated incorrectly. ([#257])

### Changed

- Lifecycle hooks are guaranteed to run after all views are updated. ([#260])

## [0.28.0] - 2021-09-01

### Fixed

- Fixed an [issue](https://github.com/square/Blueprint/pull/241) where `Label` and `AttributedLabel` were not accessibility elements.

### Added

- `Label` `AttributedLabel` and `TextField` elements now support configuration of accessibility traits.

- [The `Environment` is now automatically propagated through to nested `BlueprintViews` within a displayed `Element` hierarchy](https://github.com/square/Blueprint/pull/234). This means that if your view-backed `Elements` themselves contain a `BlueprintView` (eg to manage their own state), that nested view will now automatically receive the correct `Environment` across `BlueprintView` boundaries. If you were previously manually propagating `Environment` values you may remove this code. If you would like to opt-out of this behavior; you can set `view.automaticallyInheritsEnvironmentFromContainingBlueprintViews = false` on your `BlueprintView`.

- [Lifecycle hooks][#244]. You can hook into lifecycle events when an element's visibility changes.
  ```swift
  element
    .onAppear {
      // runs when `element` appears
    }
    .onDisappear {
      // runs when `element` disappears
    }
  ```

### Removed

- [Removed support for / deprecated iOS 11](https://github.com/square/Blueprint/pull/250).

### Changed

- [`makeUIView()` on `UIViewElement` is no longer a static function](https://github.com/square/Blueprint/pull/246), to allow access to properties during view creation.

## [0.27.0] - 2021-06-22

### Changed

- The signature of `Element.backingViewDescription(bounds: CGRect, subtreeExtent: CGRect?) -> ViewDescription?` has changed to `backingViewDescription(with context: ViewDescriptionContext) -> ViewDescription?` (https://github.com/square/Blueprint/pull/231). This is a large breaking change, but is worth it as it allows us to pass additional context to `backingViewDescription` in the future in a non-breaking way. The `ViewDescriptionContext` contains the `bounds` and `subtreeExtent`, as well as the `Environment` the element is rendered in.

## [0.26.0] - 2021-06-02

### Added

- [Add `ScrollTrigger`](https://github.com/square/Blueprint/pull/224), which adds the ability set the content offset of a `ScrollView`
- [Add `UIViewElementContext`](https://github.com/square/Blueprint/pull/228) to `UIViewElement.updateUIView`. The context currently has one property, `isMeasuring`, which tells you if the view being updated is the static measuring instance.

## [0.25.0] - 2021-05-5

### Changed

- [Expose `contentInsetAdjustmentBehavior`](https://github.com/square/Blueprint/pull/222) on `ScrollView`.

## [0.24.0] - 2021-04-16

### Added

- [Add `Keyed` element](https://github.com/square/Blueprint/pull/210), which can be used to help differentiate elements during the diff and update process, eg to assist with proper animation transitions.

- [Introduce `GridRow`](https://github.com/square/Blueprint/pull/208), a `Row` alternative suited for columnar layout. `GridRow` supports the following:

  - spacing
  - vertical alignment
  - children with absolutely-sized widths
  - children with proportionally-sized widths¹

  ¹Proportional width in this case always means "a proportion of available layout space after spacing and absolutely-sized children are laid out."

  Example:

  ```swift
  GridRow { row in
    row.spacing = 8
    row.verticalAlignment = .center
    row.add(width: .absolute(50), child: authorLabel)
    row.add(width: .proportional(0.75), child: bodyLabel)
    row.add(width: .proportional(0.25), child: dateLabel)
  }
  ```

- [Added support to `LayoutWriter` to allow specifying keys for child `Element`s](https://github.com/square/Blueprint/pull/216).

- Blueprint can now emit [signpost logs](https://developer.apple.com/documentation/os/logging/recording_performance_data) during its render pass, which you can use for performance tuning. ([#209])

  Signpost logs are disabled by default. To enable them, set `BlueprintLogging.enabled = true`.

### Changed

- The layout system now uses a caching system to improve performance by eliminating redundant measurements. ([#209])

## [0.23.0] - 2021-03-26

### Added

- [Introduce `UserInteractionEnabled`](https://github.com/square/Blueprint/pull/203), an element which conditionally enables user interaction of wrapped elements.

```swift
searchField
    .userInteractionEnabled(canBeginSearch)
```

### Changed

- [Change `ProxyElement` to directly return the content of a child](https://github.com/square/Blueprint/pull/206). This significantly speeds up deeper element hierarchies that are made up of proxy elements, by reducing the duplicate calculation work that needs to be done to layout an element tree.

- [Change backing view of `TransitionContainer`](https://github.com/square/Blueprint/pull/205) to not directly receive touches while still allowing subviews to do so.

## [0.22.0] - 2021-03-15

### Added

- [Introduce `Decorate`](https://github.com/square/Blueprint/pull/178) to allow placing a decoration element in front or behind of an `Element`, without affecting its layout. This is useful for rendering tap or selection states which should overflow the natural bounds of the `Element`, similar to a shadow, or useful for adding a badge to an `Element`.

## [0.21.0] - 2021-02-17

### Added

- [Introduce conditionals on `Element`](https://github.com/square/Blueprint/pull/198) to allow you to perform inline checks like `if`, `if let`, and `map` when building `Element` trees.

### Changed

- [Introduce additional APIs on `Overlay`](https://github.com/square/Blueprint/pull/201) to ease conditional construction the `Overlay` elements.

## [0.20.0] - 2021-01-12

### Added

- [Add `Transformed` element](https://github.com/square/Blueprint/pull/195) to apply a `CATransform3D` to a wrapped element.

## [0.19.1] - 2021-01-06

### Removed

- [Remove compile time validation](https://github.com/square/Blueprint/pull/192) from `Element`s, since it caused compile-time errors in certain cases when extensions and `where` clauses were used.

## [0.19.0] - 2021-01-05

### Fixed

- ~~[Ensure that `Element`s are a value type](https://github.com/square/Blueprint/pull/190). This is generally assumed by Blueprint, but was previously not validated. This is only validated in `DEBUG` builds, to avoid otherwise affecting performance.~~

### Added

- [Add `LayoutWriter`](https://github.com/square/Blueprint/pull/187), which makes creating custom / arbitrary layouts much simpler. You no longer need to define a custom `Layout` type; instead, you can just utilize `LayoutWriter` and configure and place your children within its builder initializer.

## [0.18.0] - 2020-12-08

### Added

- Add `AccessibilityContainer.identifier` ([#180])

## [0.17.1] - 2020-10-30

### Fixed

- Fixed an issue where view descriptions were applied with unintentional animations while creating backing views. This could happen if an element was added during a transition. ([#175])

- Fixed pull-to-refresh inset for iOS 13+. ([#176])

## [0.17.0] - 2020-10-21

### Added

- Add alignment guides to stacks. ([#153])

  Alignment guides let you fine-tune the cross axis alignment. You can specifying a guide value for any child in that element's coordinate space. Children are aligned relatively to each other so that the guide values line up, and then the content as a whole is aligned to the stack's bounds.

  In this example, the center of one element is aligned 10 points from the bottom of another element, and the contents are collectively aligned to the bottom of the row:

  ```swift
  Row { row in
      row.verticalAlignment = .bottom

      row.add(
          alignmentGuide: { d in d[VerticalAlignment.center] },
          child: element1
      )

      row.add(
          alignmentGuide: { d in d.height - 10 },
          child: element2
      )
  }
  ```

### Removed

- [Removed support for iOS 10](https://github.com/square/Blueprint/pull/161). Future releases will only support iOS 11 and later.

### Deprecated

- `Row` alignments `leading` and `trailing` are deprecated. Use `top` and `bottom` instead. ([#153])

## [0.16.0] - 2020-09-22

### Fixed

- Fixed `EqualStack` to properly constrain children when measuring. ([#157](https://github.com/square/Blueprint/pull/157))

### Added

- Add a new `TransitionContainer.init` that supports further customization during initialization and has the same defaults as `ViewDescription`. ([#155], [#158])

- Add `transition(onAppear:onDisappear:onLayout)` and `transition(_:)` methods to `Element` to describe transition animations. ([#155], [#158])

### Removed

- [Remove `GridLayout`](https://github.com/square/Blueprint/pull/156); it's incomplete and was never really intended to be consumed widely. The intended replacement is putting `EqualStacks` inside of a `Column`, or `Rows` inside a `Column`.

### Deprecated

- `TransitionContainer(wrapping:)` is deprecated. Use the new `TransitionContainer(transitioning:)` instead. ([#158])

### Misc

- Removed some redundant work being done during rendering. ([#154])

## [0.15.1] - 2020-09-16

### Fixed

- Fixes a crash that can occur in `Box` when specifying a corner radius and shadow. ([#149])

## [0.15.0] - 2020-09-14

### Added

- Add `addFixed(child:)` and `addFlexible(child:)` methods to `StackElement` for adding children with a grow & shrink priority of 0.0 and 1.0 respectively. ([#143])

- Add `capsule` case to `Box.CornerStyle` ([#145]). This addition sugars the following pattern:

  ```swift
  GeometryReader { geometry in
    Box(cornerStyle: .rounded(geometry.constraint.height.maximum / 2.0))
  }
  ```

  into

  ```swift
  Box(cornerStyle: .capsule)
  ```

- Add `accessibilityFrameSize` to `AccessibilityElement` for manually specifying a size for the frame rendered by Voice Over. ([#144])

- Add `Opacity` element for modifying the opacity of a wrapped element. ([#147])

### Changed

- `BlueprintView` will call `layoutIfNeeded` on backing views during its layout pass. This allows backing views' subviews that are laid out during `layoutSubviews` to participate in animations. ([#139])

## [0.14.0] - 2020-08-12

### Added

- Add `textColor` property on TextField ([#133](https://github.com/square/Blueprint/pull/133)).
- Add the `windowSize` environment key. ([#134])

- Add `GeometryReader`. ([#135])

  This element allow you to compose elements whose contents depend on the amount of space available.

  Here is an example that dynamically chooses an image based on the width available:

  ```swift
  GeometryReader { (geometry) -> Element in
      let image: UIImage
      switch geometry.constraint.width.maximum {
      case ..<100:
          image = UIImage(named: "small")!
      case 100..<500:
          image = UIImage(named: "medium")!
      default:
          image = UIImage(named: "large")!
      }
      return Image(image: image)
  }
  ```

### Changed

- Default `ScrollView.delaysContentTouches` to `true` ([#132](https://github.com/square/Blueprint/pull/132))

### Misc

- Set an explicit shadow path on `Box` ([#137](https://github.com/square/Blueprint/pull/137))

## [0.13.1] - 2020-07-30

### Added

- Introduce `AccessibilityContainer` element for wrapping an element with multiple sub-elements that should be in a voice over container.

- Add `font` property on TextField ([#127](https://github.com/square/Blueprint/pull/127)).

## [0.13.0] - 2020-07-20

### Fixed

- [Update the scroll indicator inset](https://github.com/square/Blueprint/pull/117) when adjusting the content inset.

- `Label` & `AttributedLabel` use an internal `UILabel` for measurement. This fixes measurement when there is a line limit set. However, it also means that the screen scale cannot be specified and is always assumed to be `UIScreen.main.scale`. These elements may not be measured correctly if they are placed on a screen other than `UIScreen.main`. ([#120])

### Added

- Introduce [MeasurementCachingKey](https://github.com/square/Blueprint/pull/115), to allow for elements to provide a way to cache their measurement during layout passes. This provides performance optimizations for elements whose layout and measurement is expensive to calculate.

- Introduce `UIViewElement` [to make wrapping self-sizing UIViews easier](https://github.com/square/Blueprint/pull/106).

  You can now write a `UIViewElement` like this:

  ```
  struct Switch : UIViewElement
  {
    var isOn : Bool

    typealias UIViewType = UISwitch

    static func makeUIView() -> UISwitch {
        UISwitch()
    }

    func updateUIView(_ view: UISwitch) {
        view.isOn = self.isOn
    }
  }
  ```

  And the elements will be sized and presented correctly based on the view's `sizeThatFits`.

- Add `isAccessibilityElement` to `Label` and `AttributedLabel`. ([#120])
- Add `lineHeight` to `Label` for specifying custom line heights. `AttributedLabel` has a `textRectOffset` property to support this. ([#120])

### Changed

- [Update Demo app](https://github.com/square/Blueprint/pull/116) to support more demo screen types.

## [0.12.2] - 2020-06-08

### Fixed

- Fix [erroneous use of `frame` instead of `bounds`](https://github.com/square/Blueprint/pull/110) when laying out `BlueprintView`.

### Added

- Add [delaysContentTouches](https://github.com/square/Blueprint/pull/109) to the `ScrollView` element.

## [0.12.1] - 2020-06-05

### Fixed

- Use default environment when [measuring `BlueprintView`](https://github.com/square/Blueprint/pull/107).

## [0.12.0] - 2020-06-04

### Fixed

- Removed layout rounding no longer needed since [#64] ([#95]).

### Added

- [Add support for the iPhone SE 2](https://github.com/square/Blueprint/pull/96) in `ElementPreview`.
- Added `tintColor` and `contentMode` into the initializer for `Image`. ([#100])
- Added an [Empty element](https://github.com/square/Blueprint/pull/104), to mirror `EmptyView` in SwiftUI. It is an element with no size and draws no content.

- Environment ([#101]).

  You can now read and write values from an `Environment` that is automatically propagated down the element tree. You can use these values to dynamically build the contents of an element, without having to explicitly pass every value through the tree yourself.

  You can read these values with `EnvironmentReader`:

  ```swift
  struct Foo: ProxyElement {
      var elementRepresentation: Element {
          EnvironmentReader { environment -> Element in
              Label(text: "value from environment: \(environment.foo)")
          }
      }
  }
  ```

  And set them with `AdaptedEnvironment`:

  ```swift
  struct Bar: ProxyElement {
      var elementRepresentation: Element {
          ComplicatedElement()
              .adaptedEnvironment { environment in
                  environment.foo = "bar"
              }
      }
  }
  ```

  Several enviroment keys are available by default ([#102]):

  - calendar
  - display scale
  - layout direction
  - locale
  - safe area insets
  - time zone

  You can create your own by making a type that conforms to `EnvironmentKey`, and extending `Environment` with a new property:

  ```swift
  extension Environment {
      private enum FooKey: EnvironmentKey {
          static let defaultValue: String = "default value"
      }

      /// The current Foo that elements should use.
      public var foo: String {
          get { self[FooKey.self] }
          set { self[FooKey.self] = newValue }
      }
  }
  ```

## [0.11.0] - 2020-05-10

### Fixed

- [Fixed `ConstrainedSize`](https://github.com/square/Blueprint/pull/87) to ensure that the measurement of its inner element respects the `ConstrainedSize`'s maximum size, which matters for measuring elements which re-flow based on width, such as elements containing text.

- Changed [BlueprintView.sizeThatFits(:)](https://github.com/square/Blueprint/pull/92/files) to treat width and height separately when determining if measurement should be unconstrained in a given axis.

### Added

- [Added support](https://github.com/square/Blueprint/pull/88) for `SwiftUI`-style element building within `BlueprintUI` and `BlueprintUICommonControls`.

  This allows you to replace this code:

  ```swift
  ScrollView(.fittingHeight) (
    wrapping: Box(
      backgroundColor .lightGrey,
      wrapping: Inset(
        uniformInset: 10.0,
        wrapping: ConstrainedSize(
          height: .atLeast(20.0),
          wrapping: Label(
            text: "Hello, world!"
          )
        )
      )
    )
  )
  ```

  With this code:

  ```swift
  Label(text: "Hello, World!")
    .constrainedTo(height: .atLeast(20.0))
    .inset(by: 20.0)
    .box(background: .lightGrey)
    .scrollable(.fittingHeight)
  ```

  Improving readability and conciseness of your elements.


## [0.10.0] - 2020-04-27

### Added

- BlueprintView will align view frames to pixel boundaries after layout ([#64]).

## [0.9.2] - 2020-04-27

### Fixed

- [Don't try to build](https://github.com/square/Blueprint/pull/89) `SwiftUI` previews on 32 bit ARM devices – `SwiftUI` does not exist on these devices.

## [0.9.1] - 2020-04-17

### Fixed

- Weak link `SwiftUI` so if an app is not already linking `SwiftUI`, it will build correctly.

## [0.9.0] - 2020-04-17

### Added

- [Add support](https://github.com/square/Blueprint/pull/76) for previewing Blueprint elements in Xcode / SwiftUI previews.
- [Add accessibilityIdentifier](https://github.com/square/Blueprint/pull/81) support to `AccessibilityElement`.

## [0.8.0] - 2020-04-03

### Fixed

- [Properly measure](https://github.com/square/Blueprint/pull/73) the child of `ScrollView` to allow for unconstrained measurement.
- Fix stack layout during underflow ([#72])

### Added

- ScrollView can automatically adjust its content inset for the keyboard ([#55])

### Changed

- Improved element diffing ([#56])

## [0.7.0] - 2020-03-30

### Added

- Xcode 11 and Swift 5.1 support ([#67]).

### Changed

- Change how stack [layouts are measured][#68] to resolve an issue where text would be truncated.

### Removed

- Raise minimum deployment target from iOS 9.3 to iOS 10 ([#66]).

## [0.6.0] - 2020-02-24

### Added

- Add `keyboardDismissMode` property on ScrollView ([#57]).
- Add `textAlignment` property on TextField ([#53]).

## [0.5.0] - 2020-01-24

### Fixed

- Prevent divide-by-zero when a stack contains zero-size elements ([#52]).

### Added

- Add `fill` alignment to Aligned ([#42]).

### Documentation

- Fix typos in the tutorial ([#46]).
- Add docs to Overlay ([#45]).

## [0.4.0] - 2019-12-04

### Fixed

- Public init on Aligned ([#41]).

### Changed

- Guarantee that subviews are ordered the same as their associated elements ([#32]).

## [0.3.1] - 2019-11-15

### Fixed

- Do not run snapshot tests from CocoaPods ([#40]).
- Make tests with float comparisons more lenient for 32-bit ([#35]).

### Added

- Add Swift Package Manager support ([#37]).

### Documentation

- Add Getting Started section to README ([#38]).

## [0.3.0] - 2019-11-12

### Added

- Add Stack alignment options `justifyToStart`, `justifyToCenter`, and `justifyToEnd` ([#24]).
- Add ConstrainedAspectRatio element ([#23]).
- Add EqualStack element ([#26]).
- Add Rule element ([#22]).
- Add Aligned element ([#21]).
- Add a screen scale property to some elements ([#18]).
- Swift 5 support ([#15]).

### Changed

- Reorder the parameters of ConstrainedSize, Inset, Button, and Tappapble, so that the wrapped element is the last parameter ([#19]).

## [0.2.2] - 2019-03-29

- First stable release.

[main]: https://github.com/square/Blueprint/compare/2.2.0...HEAD
[2.2.0]: https://github.com/square/Blueprint/compare/2.1.0...2.2.0
[2.1.0]: https://github.com/square/Blueprint/compare/2.0.0...2.1.0
[2.0.0]: https://github.com/square/Blueprint/compare/1.0.0...2.0.0
[1.0.0]: https://github.com/square/Blueprint/compare/0.50.0...1.0.0
[0.50.0]: https://github.com/square/Blueprint/compare/0.49.1...0.50.0
[0.49.1]: https://github.com/square/Blueprint/compare/0.49.0...0.49.1
[0.49.0]: https://github.com/square/Blueprint/compare/0.48.1...0.49.0
[0.48.1]: https://github.com/square/Blueprint/compare/0.48.0...0.48.1
[0.48.0]: https://github.com/square/Blueprint/compare/0.47.0...0.48.0
[0.47.0]: https://github.com/square/Blueprint/compare/0.46.0...0.47.0
[0.46.0]: https://github.com/square/Blueprint/compare/0.45.1...0.46.0
[0.45.1]: https://github.com/square/Blueprint/compare/0.45.0...0.45.1
[0.45.0]: https://github.com/square/Blueprint/compare/0.44.1...0.45.0
[0.44.1]: https://github.com/square/Blueprint/compare/0.44.0...0.44.1
[0.44.0]: https://github.com/square/Blueprint/compare/0.43.0...0.44.0
[0.43.0]: https://github.com/square/Blueprint/compare/0.42.0...0.43.0
[0.42.0]: https://github.com/square/Blueprint/compare/0.41.0...0.42.0
[0.41.0]: https://github.com/square/Blueprint/compare/0.40.0...0.41.0
[0.40.0]: https://github.com/square/Blueprint/compare/0.39.0...0.40.0
[0.39.0]: https://github.com/square/Blueprint/compare/0.38.0...0.39.0
[0.38.0]: https://github.com/square/Blueprint/compare/0.37.0...0.38.0
[0.37.0]: https://github.com/square/Blueprint/compare/0.36.1...0.37.0
[0.36.1]: https://github.com/square/Blueprint/compare/0.36.0...0.36.1
[0.36.0]: https://github.com/square/Blueprint/compare/0.35.1...0.36.0
[0.35.1]: https://github.com/square/Blueprint/compare/0.35.0...0.35.1
[0.35.0]: https://github.com/square/Blueprint/compare/0.34.0...0.35.0
[0.34.0]: https://github.com/square/Blueprint/compare/0.33.3...0.34.0
[0.33.3]: https://github.com/square/Blueprint/compare/0.33.2...0.33.3
[0.33.2]: https://github.com/square/Blueprint/compare/0.33.1...0.33.2
[0.33.1]: https://github.com/square/Blueprint/compare/0.33.0...0.33.1
[0.33.0]: https://github.com/square/Blueprint/compare/0.32.0...0.33.0
[0.32.0]: https://github.com/square/Blueprint/compare/0.31.0...0.32.0
[0.31.0]: https://github.com/square/Blueprint/compare/0.30.0...0.31.0
[0.30.0]: https://github.com/square/Blueprint/compare/0.29.0...0.30.0
[0.29.0]: https://github.com/square/Blueprint/compare/0.28.1...0.29.0
[0.28.1]: https://github.com/square/Blueprint/compare/0.28.0...0.28.1
[0.28.0]: https://github.com/square/Blueprint/compare/0.27.0...0.28.0
[0.27.0]: https://github.com/square/Blueprint/compare/0.26.0...0.27.0
[0.26.0]: https://github.com/square/Blueprint/compare/0.25.0...0.26.0
[0.25.0]: https://github.com/square/Blueprint/compare/0.24.0...0.25.0
[0.24.0]: https://github.com/square/Blueprint/compare/0.23.0...0.24.0
[0.23.0]: https://github.com/square/Blueprint/compare/0.22.0...0.23.0
[0.22.0]: https://github.com/square/Blueprint/compare/0.21.0...0.22.0
[0.21.0]: https://github.com/square/Blueprint/compare/0.20.0...0.21.0
[0.20.0]: https://github.com/square/Blueprint/compare/0.19.1...0.20.0
[0.19.1]: https://github.com/square/Blueprint/compare/0.19.0...0.19.1
[0.19.0]: https://github.com/square/Blueprint/compare/0.18.0...0.19.0
[0.18.0]: https://github.com/square/Blueprint/compare/0.17.1...0.18.0
[0.17.1]: https://github.com/square/Blueprint/compare/0.17.0...0.17.1
[0.17.0]: https://github.com/square/Blueprint/compare/0.16.0...0.17.0
[0.16.0]: https://github.com/square/Blueprint/compare/0.15.1...0.16.0
[0.15.1]: https://github.com/square/Blueprint/compare/0.15.0...0.15.1
[0.15.0]: https://github.com/square/Blueprint/compare/0.14.0...0.15.0
[0.14.0]: https://github.com/square/Blueprint/compare/0.13.1...0.14.0
[0.13.1]: https://github.com/square/Blueprint/compare/0.13.0...0.13.1
[0.13.0]: https://github.com/square/Blueprint/compare/0.12.2...0.13.0
[0.12.2]: https://github.com/square/Blueprint/compare/0.12.1...0.12.2
[0.12.1]: https://github.com/square/Blueprint/compare/0.12.0...0.12.1
[0.12.0]: https://github.com/square/Blueprint/compare/0.11.0...0.12.0
[0.11.0]: https://github.com/square/Blueprint/compare/0.10.0...0.11.0
[0.10.0]: https://github.com/square/Blueprint/compare/0.9.2...0.10.0
[0.9.2]: https://github.com/square/Blueprint/compare/0.9.1...0.9.2
[0.9.1]: https://github.com/square/Blueprint/compare/0.9.0...0.9.1
[0.9.0]: https://github.com/square/Blueprint/compare/0.8.0...0.9.0
[0.8.0]: https://github.com/square/Blueprint/compare/0.7.0...0.8.0
[0.7.0]: https://github.com/square/Blueprint/compare/0.6.0...0.7.0
[0.6.0]: https://github.com/square/Blueprint/compare/0.5.0...0.6.0
[0.5.0]: https://github.com/square/Blueprint/compare/0.4.0...0.5.0
[0.4.0]: https://github.com/square/Blueprint/compare/0.3.1...0.4.0
[0.3.1]: https://github.com/square/Blueprint/compare/0.3.0...0.3.1
[0.3.0]: https://github.com/square/Blueprint/compare/0.2.2...0.3.0
[0.2.2]: https://github.com/square/Blueprint/releases/tag/0.2.2
[#468]: https://github.com/square/Blueprint/pull/468
[#264]: https://github.com/square/Blueprint/pull/264
[#260]: https://github.com/square/Blueprint/pull/260
[#259]: https://github.com/square/Blueprint/pull/259
[#257]: https://github.com/square/Blueprint/pull/257
[#244]: https://github.com/square/Blueprint/pull/244
[#209]: https://github.com/square/Blueprint/pull/209
[#176]: https://github.com/square/Blueprint/pull/176
[#175]: https://github.com/square/Blueprint/pull/175
[#158]: https://github.com/square/Blueprint/pull/158
[#155]: https://github.com/square/Blueprint/pull/155
[#154]: https://github.com/square/Blueprint/pull/154
[#153]: https://github.com/square/Blueprint/pull/153
[#149]: https://github.com/square/Blueprint/pull/149
[#147]: https://github.com/square/Blueprint/pull/147
[#145]: https://github.com/square/Blueprint/pull/145
[#144]: https://github.com/square/Blueprint/pull/144
[#143]: https://github.com/square/Blueprint/pull/143
[#139]: https://github.com/square/Blueprint/pull/139
[#135]: https://github.com/square/Blueprint/pull/135
[#134]: https://github.com/square/Blueprint/pull/134
[#120]: https://github.com/square/Blueprint/pull/120
[#102]: https://github.com/square/Blueprint/pull/102
[#101]: https://github.com/square/Blueprint/pull/101
[#100]: https://github.com/square/Blueprint/pull/100
[#95]: https://github.com/square/Blueprint/pull/95
[#72]: https://github.com/square/Blueprint/pull/72
[#68]: https://github.com/square/Blueprint/pull/68
[#67]: https://github.com/square/Blueprint/pull/67
[#66]: https://github.com/square/Blueprint/pull/66
[#64]: https://github.com/square/Blueprint/pull/64
[#57]: https://github.com/square/Blueprint/pull/57
[#56]: https://github.com/square/Blueprint/pull/56
[#55]: https://github.com/square/Blueprint/pull/55
[#53]: https://github.com/square/Blueprint/pull/53
[#52]: https://github.com/square/Blueprint/pull/52
[#46]: https://github.com/square/Blueprint/pull/46
[#45]: https://github.com/square/Blueprint/pull/45
[#42]: https://github.com/square/Blueprint/pull/42
[#41]: https://github.com/square/Blueprint/pull/41
[#40]: https://github.com/square/Blueprint/pull/40
[#38]: https://github.com/square/Blueprint/pull/38
[#37]: https://github.com/square/Blueprint/pull/37
[#35]: https://github.com/square/Blueprint/pull/35
[#32]: https://github.com/square/Blueprint/pull/32
[#26]: https://github.com/square/Blueprint/pull/26
[#24]: https://github.com/square/Blueprint/pull/24
[#23]: https://github.com/square/Blueprint/pull/23
[#22]: https://github.com/square/Blueprint/pull/22
[#21]: https://github.com/square/Blueprint/pull/21
[#19]: https://github.com/square/Blueprint/pull/19
[#18]: https://github.com/square/Blueprint/pull/18
[#15]: https://github.com/square/Blueprint/pull/15<|MERGE_RESOLUTION|>--- conflicted
+++ resolved
@@ -19,11 +19,8 @@
 
 ### Changed
 
-<<<<<<< HEAD
 - The behavior of `name` of `ElementPreview` has been change, affecting the SwiftUI `previewName`. Instead of including device or size information (i.e. `sizeThatFits - \(name)`), it now either defaults to the Xcode default if given an empty string, and shows _only_ the `name` if `name` is non-empty.
-=======
 - Updated minimum deployment target from iOS 14 to iOS 15.
->>>>>>> fe83ed47
 
 ### Deprecated
 
