--- conflicted
+++ resolved
@@ -9,21 +9,12 @@
 
 ### Fixed
 
-<<<<<<< HEAD
+- Fixed bounding rects for VoiceOver when an attributed label's link spans more than one line.
 - Fixed an issue where resizing a `ScrollView` could result in its scroll position being adjusted incorrectly.
 
 ### Added
 
-- Layouts can define custom traits by creating types that conform to `LayoutTraitsKey`.
-- The `SingleTraitLayout` protocol preserves the existing API for legacy layouts that define a single trait type.
-- Introduced `applyBeforeLayout` to `ViewDescription.Config`, to apply updates to a backing view before its `LayoutAttributes` are applied.
-=======
-- Fixed bounding rects for VoiceOver when an attributed label's link spans more than one line.
-
-### Added
-
 - Added support for tabbing through links in `AttributedLabel`
->>>>>>> 23347427
 
 ### Removed
 
