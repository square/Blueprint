# Changelog

All notable changes to this project will be documented in this file.

The format is based on [Keep a Changelog](https://keepachangelog.com/en/1.0.0/),
and this project adheres to [Semantic Versioning](https://semver.org/spec/v2.0.0.html).

## [Main]

### Fixed

### Added

- Added support for optionals in builders without unwrapping via `if let`.
<<<<<<< HEAD
- Added None type for all builders as an escape hatch when control flow (i.e. `switch`) requires output but none is desired.
=======
- Static constants on `Alignment` are now public (such as `Alignment.topTrailing`).
>>>>>>> 4a3d9852

### Removed

### Changed

### Deprecated

### Security

### Documentation

### Misc

# Past Releases

## [0.39.0]

### Added

- Added support for adjusting text spacing and sizing on `AttributedLabel` and `Label` when text does not fit within the provided layout rect.

### Removed

- `MeasurementCachingKey` has been removed – Blueprint has cached measurements per render pass for many releases, so this actually slowed down layouts due to additional allocations and cache checking. This is about a 5-10% performance improvement depending on the layout.

### Changed

- Accessibility increment, decrement actions have been moved to associated values on the `AccessibilityElement.Trait` enum.

## [0.38.0]

### Added

- Shadows on `Label` and `AttributedLabel`
- Accessibility increment, decrement and activate actions now available on `AccessibilityElement`
- `Decorate` has a new `aligned` positioning, that uses stack-style `Alignment` values and alignment guides.
- The context vended to custom `Decorate` positions includes the decorated content size.

### Changed

- The context vended to custom `Decorate` positions was renamed to `PositionContext`, and the `contentFrame` property was replaced with a `contentSize`.

## [0.37.0]

### Fixed

- `Decorate` will now properly scale its base content to the full size of the rendered element, if the measured and laid out sizes differ.
- Fixed an issue where `AttributedLabel` could cause a crash when voice over was enabled.

### Added

- `LayoutWriter.Context` now exposes the layout phase, to differ any calculations between measurement and layout.

## [0.36.1]

### Fixed

- Fixed an issue where `AttributedLabel` and `Label` would not pass touches to super views when expected.

## [0.36.0]

### Fixed

- Fixed an issue where `AttributedLabel` might not detect link taps in multi-line labels.
- `.aligned(vertically:horizontally:)` now has the correct default values to match the `Aligned` initializer.

### Changed

- The default line break mode for `Label` is now `byTruncatingTail`, matching the default for `UILabel`. (It was previously `byWordWrapping`, which does not indicate that truncation occured.)
- `AttributedLabel` will normalize certain line break modes based on the number of lines.

## [0.35.1] - 2022-01-13

### Fixed

- `Label` and `AttributedLabel` now correctly report their `UIAccessibilityTraits`.

## [0.35.0] - 2022-01-11

### Added

- Added the `EditingMenu` element, which allows showing a `UIMenuController` (aka the system editing menu) on tap, long press, or based on a trigger.

### Changed

- `Label.font` now defaults to using a font of size `UIFont.labelFontSize` (17) instead of `UIFont.systemFontSize`.

## [0.34.0] - 2021-12-16

### Added

- Support `CALayerCornerCurve` for `Box` corner styles.
- Added `AttributedText`, which supports applying strongly-typed attributes to strings (much like the `AttributedString` type introduced in iOS 15).
- Added support for links to `AttributedLabel`:
  - Links can be added using the `link` attribute of the attributed string. This attribute supports `URL`s or `String`s.
  - The label also supports detecting certain types of data and links, much like UITextView. Use the `linkDetectionTypes` property to specify which types of data to detect.
  - Links are opened using the `LinkHandler` in the environment, which by default uses `UIApplication.shared.open(_:options:completionHandler:)`. Customize link handling by providing a `URLHandler` to the environment at the appropriate scope. `AttributedLabel` also has a function for easily handling links with a closure using the `onLinkTapped` method.

## [0.33.3] - 2021-12-8

### Fixed

- Fixed an issue where `Box` did not implicitly animate its shadow.

### Changed

- Reverted scroll view keyboard inset behavior to the behavior in `0.30.0`, since the recent changes were causing unexpected issues.

## [0.33.2] - 2021-11-30

### Fixed

- Fixed an issue where `ScrollView` did not adjust its content inset correctly when the keyboard height or content insets changed.

## [0.33.1] - 2021-11-22

### Fixed

- Fixed an issue where `BlueprintView` would not size correctly when used with Auto Layout.

### Added

- Added an `ElementContent` variant whose `measureFunction` takes in both a `SizeConstraint` and an `Environment`.

## [0.33.0] - 2021-11-18

### Added

- Allow measuring within an explicit `SizeConstraint` in `GeometryProxy`.
- Add an additional `stackLayoutChild(priority:)` method overload, for easier autocomplete when only customizing the layout priority.

### Changed

- Values returned from `sizeThatFits` and `systemLayoutSizeFitting` are now cached.

## [0.32.0] - 2021-11-16


### Fixed

- Fixed an issue where the keyboard inset adjustment was incorrect in some cases.
- Fixed a retain cycle in `@FocusState`. ([#285](https://github.com/square/Blueprint/pull/285))

### Added

- Add support for `for...in` loops and `available` checks to result builder APIs.

## [0.31.0] - 2021-11-09

### Fixed

- `intrinsicContentSize` is now cached.

### Added

- Improved error messages when using result builders with optional values.

## [0.30.0] - 2021-10-15

### Added

- Added a `Hidden` element and `.hidden()` modifier for hiding elements.
- `Overlay` now supports result builders.
- `SegmentedControl` now supports result builders.

### Removed

- Removed deprecated initializer from `AccessibilityElement` which was causing ambiguous initializer errors.

### Changed

- `UserInteractionEnabled` has been moved from `BlueprintUICommonControls` into `BlueprintUI`. It no longer has a backing view, and instead uses layout attributes to apply itself to elements. This change shouldn't affect consumers.

## [0.29.0] - 2021-09-21

### Added

- The `@FocusState` property wrapper can be used to manage focus of text fields. ([#259])

  After binding a text field to a state, you can programmatically focus the field by setting the state value.

  ```swift
  struct LoginForm: ProxyElement {
      enum Field: Hashable {
          case username, password
      }

      @FocusState private var focusedField: Field?

      var elementRepresentation: Element {
          // This text field will be focused when `self.focusedField = .username`
          TextField(text: "")
              .focused(when: $focusedField, equals: .username)
      }
  }
  ```
- Row, Column, EqualStack, and GridRow can now be initialized declaratively using result builders. ([#220])
  - To declare one of these containers, simply include the elements inside the `ElementBuilder` trailing closure. 
  - To customize the container, pass values through the containers `init` or leave out to use the provided defaults parameters. 
  - To customize one of the child element's container specific properties (key, priority, etc), tack on a corresponding modifier such as `stackLayoutChild()` and `gridRowChild()`. 
  ```swift
  let row = Row(alignment: .fill) {
    TestElement()
    TestElement2()
      .stackLayoutChild(priority: .fixed, alignmentGuide: { _ in 0 }, key: "two")
  }
  ```

- The `accessibilityElement(...)` modifier has been added for wrapping an `Element` in an `AccessibilityElement`. Note that this will override all accessibility parameters of the `Element` being wrapped, even if values are left unspecified or set to `nil`.
- An initializer on `AccessibilityElement` that requires a `label`, `value`, and `traits`.
- `Overlay` supports keys for disambiguation between view updates. ([#264])

### Changed

- `BlueprintView`'s `intrinsicContentSize` will now return `UIView.noIntrinsicMetric` if there is no `element` associated with it.

- `TextField`'s `becomeActiveTrigger` and `resignActiveTrigger` properties have been replaced with a `focusBinding` for use with the new `@FocusState` property wrapper.

### Deprecated

- The `accessibility(...)` modifier has been deprecated. Use `accessibilityElement(...)` instead.
- An initializer on `AccessibilityElement` that allowed all parameters to be unspecified. Use the initializer with required parameters instead.
- `Overlay.add(_:)` deprecated in favor of `Overlay.add(key:child:)`.

## [0.28.1] - 2021-09-10

### Added

- View-backed elements may opt-in to a frame rounding behavior that prioritizes preserving the frame size rather than the frame edges. This is primarily meant for text labels, to fix an issue where labels gain or lose a pixel in rounding and become wrapped or truncated incorrectly. ([#257])

### Changed

- Lifecycle hooks are guaranteed to run after all views are updated. ([#260])

## [0.28.0] - 2021-09-01

### Fixed

- Fixed an [issue](https://github.com/square/Blueprint/pull/241) where `Label` and `AttributedLabel` were not accessibility elements.

### Added

- `Label` `AttributedLabel` and `TextField` elements now support configuration of accessibility traits.

- [The `Environment` is now automatically propagated through to nested `BlueprintViews` within a displayed `Element` hierarchy](https://github.com/square/Blueprint/pull/234). This means that if your view-backed `Elements` themselves contain a `BlueprintView` (eg to manage their own state), that nested view will now automatically receive the correct `Environment` across `BlueprintView` boundaries. If you were previously manually propagating `Environment` values you may remove this code. If you would like to opt-out of this behavior; you can set `view.automaticallyInheritsEnvironmentFromContainingBlueprintViews = false` on your `BlueprintView`.

- [Lifecycle hooks][#244]. You can hook into lifecycle events when an element's visibility changes.
  ```swift
  element
    .onAppear {
      // runs when `element` appears
    }
    .onDisappear {
      // runs when `element` disappears
    }
  ```

### Removed

- [Removed support for / deprecated iOS 11](https://github.com/square/Blueprint/pull/250).

### Changed

- [`makeUIView()` on `UIViewElement` is no longer a static function](https://github.com/square/Blueprint/pull/246), to allow access to properties during view creation.

## [0.27.0] - 2021-06-22

### Changed

- The signature of `Element.backingViewDescription(bounds: CGRect, subtreeExtent: CGRect?) -> ViewDescription?` has changed to `backingViewDescription(with context: ViewDescriptionContext) -> ViewDescription?` (https://github.com/square/Blueprint/pull/231). This is a large breaking change, but is worth it as it allows us to pass additional context to `backingViewDescription` in the future in a non-breaking way. The `ViewDescriptionContext` contains the `bounds` and `subtreeExtent`, as well as the `Environment` the element is rendered in.

## [0.26.0] - 2021-06-02

### Added

- [Add `ScrollTrigger`](https://github.com/square/Blueprint/pull/224), which adds the ability set the content offset of a `ScrollView`
- [Add `UIViewElementContext`](https://github.com/square/Blueprint/pull/228) to `UIViewElement.updateUIView`. The context currently has one property, `isMeasuring`, which tells you if the view being updated is the static measuring instance.

## [0.25.0] - 2021-05-5

### Changed

- [Expose `contentInsetAdjustmentBehavior`](https://github.com/square/Blueprint/pull/222) on `ScrollView`.

## [0.24.0] - 2021-04-16

### Added

- [Add `Keyed` element](https://github.com/square/Blueprint/pull/210), which can be used to help differentiate elements during the diff and update process, eg to assist with proper animation transitions.

- [Introduce `GridRow`](https://github.com/square/Blueprint/pull/208), a `Row` alternative suited for columnar layout. `GridRow` supports the following:

  - spacing
  - vertical alignment
  - children with absolutely-sized widths
  - children with proportionally-sized widths¹

  ¹Proportional width in this case always means "a proportion of available layout space after spacing and absolutely-sized children are laid out."

  Example:

  ```swift
  GridRow { row in
    row.spacing = 8
    row.verticalAlignment = .center
    row.add(width: .absolute(50), child: authorLabel)
    row.add(width: .proportional(0.75), child: bodyLabel)
    row.add(width: .proportional(0.25), child: dateLabel)
  }
  ```

- [Added support to `LayoutWriter` to allow specifying keys for child `Element`s](https://github.com/square/Blueprint/pull/216).

- Blueprint can now emit [signpost logs](https://developer.apple.com/documentation/os/logging/recording_performance_data) during its render pass, which you can use for performance tuning. ([#209])

  Signpost logs are disabled by default. To enable them, set `BlueprintLogging.enabled = true`.

### Changed

- The layout system now uses a caching system to improve performance by eliminating redundant measurements. ([#209])

## [0.23.0] - 2021-03-26

### Added

- [Introduce `UserInteractionEnabled`](https://github.com/square/Blueprint/pull/203), an element which conditionally enables user interaction of wrapped elements.

```swift
searchField
    .userInteractionEnabled(canBeginSearch)
```

### Changed

- [Change `ProxyElement` to directly return the content of a child](https://github.com/square/Blueprint/pull/206). This significantly speeds up deeper element hierarchies that are made up of proxy elements, by reducing the duplicate calculation work that needs to be done to layout an element tree.

- [Change backing view of `TransitionContainer`](https://github.com/square/Blueprint/pull/205) to not directly receive touches while still allowing subviews to do so.

## [0.22.0] - 2021-03-15

### Added

- [Introduce `Decorate`](https://github.com/square/Blueprint/pull/178) to allow placing a decoration element in front or behind of an `Element`, without affecting its layout. This is useful for rendering tap or selection states which should overflow the natural bounds of the `Element`, similar to a shadow, or useful for adding a badge to an `Element`.

## [0.21.0] - 2021-02-17

### Added

- [Introduce conditionals on `Element`](https://github.com/square/Blueprint/pull/198) to allow you to perform inline checks like `if`, `if let`, and `map` when building `Element` trees.

### Changed

- [Introduce additional APIs on `Overlay`](https://github.com/square/Blueprint/pull/201) to ease conditional construction the `Overlay` elements.

## [0.20.0] - 2021-01-12

### Added

- [Add `Transformed` element](https://github.com/square/Blueprint/pull/195) to apply a `CATransform3D` to a wrapped element.

## [0.19.1] - 2021-01-06

### Removed

- [Remove compile time validation](https://github.com/square/Blueprint/pull/192) from `Element`s, since it caused compile-time errors in certain cases when extensions and `where` clauses were used.

## [0.19.0] - 2021-01-05

### Fixed

- ~~[Ensure that `Element`s are a value type](https://github.com/square/Blueprint/pull/190). This is generally assumed by Blueprint, but was previously not validated. This is only validated in `DEBUG` builds, to avoid otherwise affecting performance.~~

### Added

- [Add `LayoutWriter`](https://github.com/square/Blueprint/pull/187), which makes creating custom / arbitrary layouts much simpler. You no longer need to define a custom `Layout` type; instead, you can just utilize `LayoutWriter` and configure and place your children within its builder initializer.

## [0.18.0] - 2020-12-08

### Added

- Add `AccessibilityContainer.identifier` ([#180])

## [0.17.1] - 2020-10-30

### Fixed

- Fixed an issue where view descriptions were applied with unintentional animations while creating backing views. This could happen if an element was added during a transition. ([#175])

- Fixed pull-to-refresh inset for iOS 13+. ([#176])

## [0.17.0] - 2020-10-21

### Added

- Add alignment guides to stacks. ([#153])

  Alignment guides let you fine-tune the cross axis alignment. You can specifying a guide value for any child in that element's coordinate space. Children are aligned relatively to each other so that the guide values line up, and then the content as a whole is aligned to the stack's bounds.

  In this example, the center of one element is aligned 10 points from the bottom of another element, and the contents are collectively aligned to the bottom of the row:

  ```swift
  Row { row in
      row.verticalAlignment = .bottom

      row.add(
          alignmentGuide: { d in d[VerticalAlignment.center] },
          child: element1
      )

      row.add(
          alignmentGuide: { d in d.height - 10 },
          child: element2
      )
  }
  ```

### Removed

- [Removed support for iOS 10](https://github.com/square/Blueprint/pull/161). Future releases will only support iOS 11 and later.

### Deprecated

- `Row` alignments `leading` and `trailing` are deprecated. Use `top` and `bottom` instead. ([#153])

## [0.16.0] - 2020-09-22

### Fixed

- Fixed `EqualStack` to properly constrain children when measuring. ([#157](https://github.com/square/Blueprint/pull/157))

### Added

- Add a new `TransitionContainer.init` that supports further customization during initialization and has the same defaults as `ViewDescription`. ([#155], [#158])

- Add `transition(onAppear:onDisappear:onLayout)` and `transition(_:)` methods to `Element` to describe transition animations. ([#155], [#158])

### Removed

- [Remove `GridLayout`](https://github.com/square/Blueprint/pull/156); it's incomplete and was never really intended to be consumed widely. The intended replacement is putting `EqualStacks` inside of a `Column`, or `Rows` inside a `Column`.

### Deprecated

- `TransitionContainer(wrapping:)` is deprecated. Use the new `TransitionContainer(transitioning:)` instead. ([#158])

### Misc

- Removed some redundant work being done during rendering. ([#154])

## [0.15.1] - 2020-09-16

### Fixed

- Fixes a crash that can occur in `Box` when specifying a corner radius and shadow. ([#149])

## [0.15.0] - 2020-09-14

### Added

- Add `addFixed(child:)` and `addFlexible(child:)` methods to `StackElement` for adding children with a grow & shrink priority of 0.0 and 1.0 respectively. ([#143])

- Add `capsule` case to `Box.CornerStyle` ([#145]). This addition sugars the following pattern:

  ```swift
  GeometryReader { geometry in
    Box(cornerStyle: .rounded(geometry.constraint.height.maximum / 2.0))
  }
  ```

  into

  ```swift
  Box(cornerStyle: .capsule)
  ```

- Add `accessibilityFrameSize` to `AccessibilityElement` for manually specifying a size for the frame rendered by Voice Over. ([#144])

- Add `Opacity` element for modifying the opacity of a wrapped element. ([#147])

### Changed

- `BlueprintView` will call `layoutIfNeeded` on backing views during its layout pass. This allows backing views' subviews that are laid out during `layoutSubviews` to participate in animations. ([#139])

## [0.14.0] - 2020-08-12

### Added

- Add `textColor` property on TextField ([#133](https://github.com/square/Blueprint/pull/133)).
- Add the `windowSize` environment key. ([#134])

- Add `GeometryReader`. ([#135])

  This element allow you to compose elements whose contents depend on the amount of space available.

  Here is an example that dynamically chooses an image based on the width available:

  ```swift
  GeometryReader { (geometry) -> Element in
      let image: UIImage
      switch geometry.constraint.width.maximum {
      case ..<100:
          image = UIImage(named: "small")!
      case 100..<500:
          image = UIImage(named: "medium")!
      default:
          image = UIImage(named: "large")!
      }
      return Image(image: image)
  }
  ```

### Changed

- Default `ScrollView.delaysContentTouches` to `true` ([#132](https://github.com/square/Blueprint/pull/132))

### Misc

- Set an explicit shadow path on `Box` ([#137](https://github.com/square/Blueprint/pull/137))

## [0.13.1] - 2020-07-30

### Added

- Introduce `AccessibilityContainer` element for wrapping an element with multiple sub-elements that should be in a voice over container.

- Add `font` property on TextField ([#127](https://github.com/square/Blueprint/pull/127)).

## [0.13.0] - 2020-07-20

### Fixed

- [Update the scroll indicator inset](https://github.com/square/Blueprint/pull/117) when adjusting the content inset.

- `Label` & `AttributedLabel` use an internal `UILabel` for measurement. This fixes measurement when there is a line limit set. However, it also means that the screen scale cannot be specified and is always assumed to be `UIScreen.main.scale`. These elements may not be measured correctly if they are placed on a screen other than `UIScreen.main`. ([#120])

### Added

- Introduce [MeasurementCachingKey](https://github.com/square/Blueprint/pull/115), to allow for elements to provide a way to cache their measurement during layout passes. This provides performance optimizations for elements whose layout and measurement is expensive to calculate.

- Introduce `UIViewElement` [to make wrapping self-sizing UIViews easier](https://github.com/square/Blueprint/pull/106).

  You can now write a `UIViewElement` like this:

  ```
  struct Switch : UIViewElement
  {
    var isOn : Bool

    typealias UIViewType = UISwitch

    static func makeUIView() -> UISwitch {
        UISwitch()
    }

    func updateUIView(_ view: UISwitch) {
        view.isOn = self.isOn
    }
  }
  ```

  And the elements will be sized and presented correctly based on the view's `sizeThatFits`.

- Add `isAccessibilityElement` to `Label` and `AttributedLabel`. ([#120])
- Add `lineHeight` to `Label` for specifying custom line heights. `AttributedLabel` has a `textRectOffset` property to support this. ([#120])

### Changed

- [Update Demo app](https://github.com/square/Blueprint/pull/116) to support more demo screen types.

## [0.12.2] - 2020-06-08

### Fixed

- Fix [erroneous use of `frame` instead of `bounds`](https://github.com/square/Blueprint/pull/110) when laying out `BlueprintView`.

### Added

- Add [delaysContentTouches](https://github.com/square/Blueprint/pull/109) to the `ScrollView` element.

## [0.12.1] - 2020-06-05

### Fixed

- Use default environment when [measuring `BlueprintView`](https://github.com/square/Blueprint/pull/107).

## [0.12.0] - 2020-06-04

### Fixed

- Removed layout rounding no longer needed since [#64] ([#95]).

### Added

- [Add support for the iPhone SE 2](https://github.com/square/Blueprint/pull/96) in `ElementPreview`.
- Added `tintColor` and `contentMode` into the initializer for `Image`. ([#100])
- Added an [Empty element](https://github.com/square/Blueprint/pull/104), to mirror `EmptyView` in SwiftUI. It is an element with no size and draws no content.

- Environment ([#101]).

  You can now read and write values from an `Environment` that is automatically propagated down the element tree. You can use these values to dynamically build the contents of an element, without having to explicitly pass every value through the tree yourself.

  You can read these values with `EnvironmentReader`:

  ```swift
  struct Foo: ProxyElement {
      var elementRepresentation: Element {
          EnvironmentReader { environment -> Element in
              Label(text: "value from environment: \(environment.foo)")
          }
      }
  }
  ```

  And set them with `AdaptedEnvironment`:

  ```swift
  struct Bar: ProxyElement {
      var elementRepresentation: Element {
          ComplicatedElement()
              .adaptedEnvironment { environment in
                  environment.foo = "bar"
              }
      }
  }
  ```

  Several enviroment keys are available by default ([#102]):

  - calendar
  - display scale
  - layout direction
  - locale
  - safe area insets
  - time zone

  You can create your own by making a type that conforms to `EnvironmentKey`, and extending `Environment` with a new property:

  ```swift
  extension Environment {
      private enum FooKey: EnvironmentKey {
          static let defaultValue: String = "default value"
      }

      /// The current Foo that elements should use.
      public var foo: String {
          get { self[FooKey.self] }
          set { self[FooKey.self] = newValue }
      }
  }
  ```

## [0.11.0] - 2020-05-10

### Fixed

- [Fixed `ConstrainedSize`](https://github.com/square/Blueprint/pull/87) to ensure that the measurement of its inner element respects the `ConstrainedSize`'s maximum size, which matters for measuring elements which re-flow based on width, such as elements containing text.

- Changed [BlueprintView.sizeThatFits(:)](https://github.com/square/Blueprint/pull/92/files) to treat width and height separately when determining if measurement should be unconstrained in a given axis.

### Added

- [Added support](https://github.com/square/Blueprint/pull/88) for `SwiftUI`-style element building within `BlueprintUI` and `BlueprintUICommonControls`.

  This allows you to replace this code:

  ```swift
  ScrollView(.fittingHeight) (
    wrapping: Box(
      backgroundColor .lightGrey,
      wrapping: Inset(
        uniformInset: 10.0,
        wrapping: ConstrainedSize(
          height: .atLeast(20.0),
          wrapping: Label(
            text: "Hello, world!"
          )
        )
      )
    )
  )
  ```

  With this code:

  ```swift
  Label(text: "Hello, World!")
    .constrainedTo(height: .atLeast(20.0))
    .inset(by: 20.0)
    .box(background: .lightGrey)
    .scrollable(.fittingHeight)
  ```

  Improving readability and conciseness of your elements.


## [0.10.0] - 2020-04-27

### Added

- BlueprintView will align view frames to pixel boundaries after layout ([#64]).

## [0.9.2] - 2020-04-27

### Fixed

- [Don't try to build](https://github.com/square/Blueprint/pull/89) `SwiftUI` previews on 32 bit ARM devices – `SwiftUI` does not exist on these devices.

## [0.9.1] - 2020-04-17

### Fixed

- Weak link `SwiftUI` so if an app is not already linking `SwiftUI`, it will build correctly.

## [0.9.0] - 2020-04-17

### Added

- [Add support](https://github.com/square/Blueprint/pull/76) for previewing Blueprint elements in Xcode / SwiftUI previews.
- [Add accessibilityIdentifier](https://github.com/square/Blueprint/pull/81) support to `AccessibilityElement`.

## [0.8.0] - 2020-04-03

### Fixed

- [Properly measure](https://github.com/square/Blueprint/pull/73) the child of `ScrollView` to allow for unconstrained measurement.
- Fix stack layout during underflow ([#72])

### Added

- ScrollView can automatically adjust its content inset for the keyboard ([#55])

### Changed

- Improved element diffing ([#56])

## [0.7.0] - 2020-03-30

### Added

- Xcode 11 and Swift 5.1 support ([#67]).

### Changed

- Change how stack [layouts are measured][#68] to resolve an issue where text would be truncated.

### Removed

- Raise minimum deployment target from iOS 9.3 to iOS 10 ([#66]).

## [0.6.0] - 2020-02-24

### Added

- Add `keyboardDismissMode` property on ScrollView ([#57]).
- Add `textAlignment` property on TextField ([#53]).

## [0.5.0] - 2020-01-24

### Fixed

- Prevent divide-by-zero when a stack contains zero-size elements ([#52]).

### Added

- Add `fill` alignment to Aligned ([#42]).

### Documentation

- Fix typos in the tutorial ([#46]).
- Add docs to Overlay ([#45]).

## [0.4.0] - 2019-12-04

### Fixed

- Public init on Aligned ([#41]).

### Changed

- Guarantee that subviews are ordered the same as their associated elements ([#32]).

## [0.3.1] - 2019-11-15

### Fixed

- Do not run snapshot tests from CocoaPods ([#40]).
- Make tests with float comparisons more lenient for 32-bit ([#35]).

### Added

- Add Swift Package Manager support ([#37]).

### Documentation

- Add Getting Started section to README ([#38]).

## [0.3.0] - 2019-11-12

### Added

- Add Stack alignment options `justifyToStart`, `justifyToCenter`, and `justifyToEnd` ([#24]).
- Add ConstrainedAspectRatio element ([#23]).
- Add EqualStack element ([#26]).
- Add Rule element ([#22]).
- Add Aligned element ([#21]).
- Add a screen scale property to some elements ([#18]).
- Swift 5 support ([#15]).

### Changed

- Reorder the parameters of ConstrainedSize, Inset, Button, and Tappapble, so that the wrapped element is the last parameter ([#19]).

## [0.2.2] - 2019-03-29

- First stable release.

[main]: https://github.com/square/Blueprint/compare/0.39.0...HEAD
[0.39.0]: https://github.com/square/Blueprint/compare/0.38.0...0.39.0
[0.38.0]: https://github.com/square/Blueprint/compare/0.37.0...0.38.0
[0.37.0]: https://github.com/square/Blueprint/compare/0.36.1...0.37.0
[0.36.1]: https://github.com/square/Blueprint/compare/0.36.0...0.36.1
[0.36.0]: https://github.com/square/Blueprint/compare/0.35.1...0.36.0
[0.35.1]: https://github.com/square/Blueprint/compare/0.35.0...0.35.1
[0.35.0]: https://github.com/square/Blueprint/compare/0.34.0...0.35.0
[0.34.0]: https://github.com/square/Blueprint/compare/0.33.3...0.34.0
[0.33.3]: https://github.com/square/Blueprint/compare/0.33.2...0.33.3
[0.33.2]: https://github.com/square/Blueprint/compare/0.33.1...0.33.2
[0.33.1]: https://github.com/square/Blueprint/compare/0.33.0...0.33.1
[0.33.0]: https://github.com/square/Blueprint/compare/0.32.0...0.33.0
[0.32.0]: https://github.com/square/Blueprint/compare/0.31.0...0.32.0
[0.31.0]: https://github.com/square/Blueprint/compare/0.30.0...0.31.0
[0.30.0]: https://github.com/square/Blueprint/compare/0.29.0...0.30.0
[0.29.0]: https://github.com/square/Blueprint/compare/0.28.1...0.29.0
[0.28.1]: https://github.com/square/Blueprint/compare/0.28.0...0.28.1
[0.28.0]: https://github.com/square/Blueprint/compare/0.27.0...0.28.0
[0.27.0]: https://github.com/square/Blueprint/compare/0.26.0...0.27.0
[0.26.0]: https://github.com/square/Blueprint/compare/0.25.0...0.26.0
[0.25.0]: https://github.com/square/Blueprint/compare/0.24.0...0.25.0
[0.24.0]: https://github.com/square/Blueprint/compare/0.23.0...0.24.0
[0.23.0]: https://github.com/square/Blueprint/compare/0.22.0...0.23.0
[0.22.0]: https://github.com/square/Blueprint/compare/0.21.0...0.22.0
[0.21.0]: https://github.com/square/Blueprint/compare/0.20.0...0.21.0
[0.20.0]: https://github.com/square/Blueprint/compare/0.19.1...0.20.0
[0.19.1]: https://github.com/square/Blueprint/compare/0.19.0...0.19.1
[0.19.0]: https://github.com/square/Blueprint/compare/0.18.0...0.19.0
[0.18.0]: https://github.com/square/Blueprint/compare/0.17.1...0.18.0
[0.17.1]: https://github.com/square/Blueprint/compare/0.17.0...0.17.1
[0.17.0]: https://github.com/square/Blueprint/compare/0.16.0...0.17.0
[0.16.0]: https://github.com/square/Blueprint/compare/0.15.1...0.16.0
[0.15.1]: https://github.com/square/Blueprint/compare/0.15.0...0.15.1
[0.15.0]: https://github.com/square/Blueprint/compare/0.14.0...0.15.0
[0.14.0]: https://github.com/square/Blueprint/compare/0.13.1...0.14.0
[0.13.1]: https://github.com/square/Blueprint/compare/0.13.0...0.13.1
[0.13.0]: https://github.com/square/Blueprint/compare/0.12.2...0.13.0
[0.12.2]: https://github.com/square/Blueprint/compare/0.12.1...0.12.2
[0.12.1]: https://github.com/square/Blueprint/compare/0.12.0...0.12.1
[0.12.0]: https://github.com/square/Blueprint/compare/0.11.0...0.12.0
[0.11.0]: https://github.com/square/Blueprint/compare/0.10.0...0.11.0
[0.10.0]: https://github.com/square/Blueprint/compare/0.9.2...0.10.0
[0.9.2]: https://github.com/square/Blueprint/compare/0.9.1...0.9.2
[0.9.1]: https://github.com/square/Blueprint/compare/0.9.0...0.9.1
[0.9.0]: https://github.com/square/Blueprint/compare/0.8.0...0.9.0
[0.8.0]: https://github.com/square/Blueprint/compare/0.7.0...0.8.0
[0.7.0]: https://github.com/square/Blueprint/compare/0.6.0...0.7.0
[0.6.0]: https://github.com/square/Blueprint/compare/0.5.0...0.6.0
[0.5.0]: https://github.com/square/Blueprint/compare/0.4.0...0.5.0
[0.4.0]: https://github.com/square/Blueprint/compare/0.3.1...0.4.0
[0.3.1]: https://github.com/square/Blueprint/compare/0.3.0...0.3.1
[0.3.0]: https://github.com/square/Blueprint/compare/0.2.2...0.3.0
[0.2.2]: https://github.com/square/Blueprint/releases/tag/0.2.2
[#264]: https://github.com/square/Blueprint/pull/264
[#260]: https://github.com/square/Blueprint/pull/260
[#259]: https://github.com/square/Blueprint/pull/259
[#257]: https://github.com/square/Blueprint/pull/257
[#244]: https://github.com/square/Blueprint/pull/244
[#209]: https://github.com/square/Blueprint/pull/209
[#176]: https://github.com/square/Blueprint/pull/176
[#175]: https://github.com/square/Blueprint/pull/175
[#158]: https://github.com/square/Blueprint/pull/158
[#155]: https://github.com/square/Blueprint/pull/155
[#154]: https://github.com/square/Blueprint/pull/154
[#153]: https://github.com/square/Blueprint/pull/153
[#149]: https://github.com/square/Blueprint/pull/149
[#147]: https://github.com/square/Blueprint/pull/147
[#145]: https://github.com/square/Blueprint/pull/145
[#144]: https://github.com/square/Blueprint/pull/144
[#143]: https://github.com/square/Blueprint/pull/143
[#139]: https://github.com/square/Blueprint/pull/139
[#135]: https://github.com/square/Blueprint/pull/135
[#134]: https://github.com/square/Blueprint/pull/134
[#120]: https://github.com/square/Blueprint/pull/120
[#102]: https://github.com/square/Blueprint/pull/102
[#101]: https://github.com/square/Blueprint/pull/101
[#100]: https://github.com/square/Blueprint/pull/100
[#95]: https://github.com/square/Blueprint/pull/95
[#72]: https://github.com/square/Blueprint/pull/72
[#68]: https://github.com/square/Blueprint/pull/68
[#67]: https://github.com/square/Blueprint/pull/67
[#66]: https://github.com/square/Blueprint/pull/66
[#64]: https://github.com/square/Blueprint/pull/64
[#57]: https://github.com/square/Blueprint/pull/57
[#56]: https://github.com/square/Blueprint/pull/56
[#55]: https://github.com/square/Blueprint/pull/55
[#53]: https://github.com/square/Blueprint/pull/53
[#52]: https://github.com/square/Blueprint/pull/52
[#46]: https://github.com/square/Blueprint/pull/46
[#45]: https://github.com/square/Blueprint/pull/45
[#42]: https://github.com/square/Blueprint/pull/42
[#41]: https://github.com/square/Blueprint/pull/41
[#40]: https://github.com/square/Blueprint/pull/40
[#38]: https://github.com/square/Blueprint/pull/38
[#37]: https://github.com/square/Blueprint/pull/37
[#35]: https://github.com/square/Blueprint/pull/35
[#32]: https://github.com/square/Blueprint/pull/32
[#26]: https://github.com/square/Blueprint/pull/26
[#24]: https://github.com/square/Blueprint/pull/24
[#23]: https://github.com/square/Blueprint/pull/23
[#22]: https://github.com/square/Blueprint/pull/22
[#21]: https://github.com/square/Blueprint/pull/21
[#19]: https://github.com/square/Blueprint/pull/19
[#18]: https://github.com/square/Blueprint/pull/18
[#15]: https://github.com/square/Blueprint/pull/15<|MERGE_RESOLUTION|>--- conflicted
+++ resolved
@@ -12,11 +12,8 @@
 ### Added
 
 - Added support for optionals in builders without unwrapping via `if let`.
-<<<<<<< HEAD
+- Static constants on `Alignment` are now public (such as `Alignment.topTrailing`).
 - Added None type for all builders as an escape hatch when control flow (i.e. `switch`) requires output but none is desired.
-=======
-- Static constants on `Alignment` are now public (such as `Alignment.topTrailing`).
->>>>>>> 4a3d9852
 
 ### Removed
 
