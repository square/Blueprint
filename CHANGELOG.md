--- conflicted
+++ resolved
@@ -11,12 +11,9 @@
 
 ### Added
 
-<<<<<<< HEAD
-- Introduced an `Element.modify { ... }` conditional, to allow changing properties on an element.
-=======
 - Added support for optionals in builders without unwrapping via `if let`.
 - Static constants on `Alignment` are now public (such as `Alignment.topTrailing`).
->>>>>>> 4a3d9852
+- Introduced an `Element.modify { ... }` conditional, to allow changing properties on an element.
 
 ### Removed
 
