# Changelog

All notable changes to this project will be documented in this file.

The format is based on [Keep a Changelog](https://keepachangelog.com/en/1.0.0/),
and this project adheres to [Semantic Versioning](https://semver.org/spec/v2.0.0.html).

## [Main]

### Fixed

<<<<<<< HEAD
- Resolved a Swift 5.9 compilation warning: Forming 'UnsafeRawPointer' to a variable of type 'NSObject'; this is likely incorrect because 'NSObject' may contain an object reference.
=======
- `KeyboardObserver` has been updated to handle iOS 16.1+ changes that use the screen's coordinate space to report keyboard position. This can impact reported values when the app isn't full screen in Split View, Slide Over, and Stage Manager.
>>>>>>> 13309a54

### Added

### Removed

### Changed

- Lifecycle callbacks like `onAppear` and `onDisappear` now occur outside of the layout pass; allowing, eg, `onAppear` to safely trigger a re-render.

### Deprecated

### Security

### Documentation

### Misc

### Internal

- Update CI script to reference the `xcodesorg/made/xcodes` package for installing simulator runtimes.
- Corrected a typo in `AttributedLabel`, which now exits paragraph style enumeration after encountering the first paragraph style. This is an optimization and not a functional change. The method continues to accept only a paragraph style which spans the length of the attributed string.

# Past Releases

## [2.0.0] - 2023-05-02

### Fixed

- `ConstrainedAspectRatio`  measures correctly in `fitParent` and `fillParent` modes when the proposed constraint has the same aspect ratio as the element's constraint.
- `ConstrainedAspectRatio` adheres to the Caffeinated Layout contract when unconstrained in `fitParent` or `fillParent`, by reporting `infinity` instead of falling back to the constrained element's size.

### Changed

- Caffeinated Layout is enabled by default. You can disable it on a `BlueprintView` with the `layoutMode` property, or disable it globally by setting `LayoutMode.default`.

### Deprecated

- `ConstrainedAspectRatio` content mode `fillParent` is deprecated, due to having limited utility in Caffeinated Layout.

## [1.0.0] - 2023-04-18

### Fixed

- Restored documentation generation by executing the generate_docs.sh script with `bundle exec` to ensure gems are referenced properly.

### Added

- Introduced a new layout engine, Caffeinated Layout. Caffeinated Layout features a new API for custom layouts that is modeled after SwiftUI, and greatly improves performance.

  To enable Caffeinated Layout globally, set `LayoutMode.default` to `.caffeinated`. To enable it for a single view, set the `layoutMode` property of a `BlueprintView`.

  Caffeinated Layout is not enabled by default yet, but will be in a future release.

- Added `layoutMode` to `BlueprintViewRenderMetrics` to expose which layout mode was used to render a Blueprint view.

### Changed

- The `Layout` and `SingleChildLayout` protocols have new methods to support Caffeinated Layout.

  To improve performance, Caffeinated Layout requires elements to adhere to a new contract for sizing behavior. Many elements can be easily adapted to the new API, but certain behaviors are no longer possible, particularly with regard to behavior when the size constraint is `unconstrained`.

  For more information about implementing these protocols and the sizing contract, see [the `Layout` documentation](https://square.github.io/Blueprint/Protocols/Layout.html).

### Internal

- Updated jazzy gem (0.14.3).
- Updated cocoapods (1.12.0).
- Updated Ruby version (2.7).

## [0.50.0] - 2023-03-07

### Fixed

- The `Environment` will now automatically inherit for `BlueprintView` instances nested inside `UIViewElement` during measurement.

### Added

- Introduced `ElementContent.init(byMeasuring:)`, for use when your `Element` contains a nested `BlueprintView`, commonly used to implement stateful elements. This avoids detached measurements and improves performance. 

### Changed

- Renamed `BlueprintViewUpdateMetrics` to `BlueprintViewRenderMetrics`.
- Renamed `BlueprintViewRenderMetrics.measureDuration` to `layoutDuration`.
- Renamed `BlueprintViewMetricsDelegate.blueprintView(_:completedUpdateWith:)` to `blueprintView(_:completedRenderWith:)`.
- `BlueprintViewRenderMetrics` values are now calculated using `CACurrentMediaTime` instead of `Date`.

### Internal
- Added an Internal section to the changelog. This section is intended to capture any notable non-public changes to the project.
- `ElementContent.init(child:)` now utilizes a unique `ContentStorage` type, which improves layout performance.

## [0.49.1]

### Fixed

- `Image`'s `aspectFill` `contentMode` now measures the same as `aspectFit` to avoid aggressively taking up space when not necessary.

## [0.49.0]

### Fixed

- Fixed unexpected measurement results that could occur from `Image`s using the `aspectFit` `contentMode`.

## [0.48.1]

### Fixed

- Fix Catalyst version specifier in SPM package.

## [0.48.0]

### Added

- Added `AccessibilityElement.CustomAction` to allow custom actions for use by assistive technologies.
- Added `accessibilityCustomActions` property to `Label` and `AttributedLabel`.
- `UIViewElementContext` now passes through an `environment` property, enabling environment-dependent measurements and layouts.

### Changed

- Updated minimum deployment target from iOS 12 to iOS 14.
- `URLHandlerEnvironmentKey.defaultValue` should now be a no-op in extensions.
- Marks pod as `APPLICATION_EXTENSION_API_ONLY`

## [0.47.0]

### Added

- `accessibilityHint` property for `Label` and `AttributedLabel`.

## [0.46.0]

### Fixed

- When stacks lay out with more `fixed` magnitude than is available for layout, `flexible` items will no longer receive a negative width.

### Changed

- `StackElement` layouts have been optimized for the case of one fixed and one flexible element to improve performance. This also fixes issues as described in https://github.com/square/Blueprint/pull/265 in many cases.

## [0.45.1]

### Fixed

- Improve `AttributedLabel` rendering performance.

## [0.45.0]

### Fixed

- Fixed an issue where rounding was handled incorrectly for nested BlueprintViews.

### Added

- Added new logging option to expose aggregate measurements.

## [0.44.1]

### Fixed

- `AccessibilityContainer` now omits accessibility elements where `.accessibilityElementsHidden` is `true`.

## [0.44.0]

### Added

- `Image` now provides an override to prevent VoiceOver from generating accessibility descriptions.

## [0.43.0]

### Added

- Introduced an `Element.modify { ... }` conditional, to allow changing properties on an element.

### Changed

- `Aligned` will now constrain its content to the provided layout frame. If you need content to exceed the layout frame, please use `Decoration`.

- `AccessibilityElement` will now only return `accessibilityPath` for elements with a non-square corner style. This avoids needlessly changing AccessibilitySnapshot (https://github.com/cashapp/AccessibilitySnapshot) reference images.


## [0.42.0]

### Added

- Introduced `accessibilityFrameCornerStyle` to `AccessibilityElement`.

## [0.41.0]

### Added

- Added `.grows` and `.shrinks` to `StackLayout.Child.Priority`, to allow for extra control over how flexible elements grow and shrink.
- `AccessibilityBlocker` now takes in a `Bool` to control blocking, to avoid changing the element hierarchy to toggle if blocking is occurring.

## [0.40.0]

### Added

- Added support for optionals in builders without unwrapping via `if let`.
- Static constants on `Alignment` are now public (such as `Alignment.topTrailing`).

### Changed

- `AnimationAttributes` has gained a `.default` option.
- `LayoutTransition` has default values for its `AnimationAttributes` parameters.

## [0.39.0]

### Added

- Added support for adjusting text spacing and sizing on `AttributedLabel` and `Label` when text does not fit within the provided layout rect.

### Removed

- `MeasurementCachingKey` has been removed – Blueprint has cached measurements per render pass for many releases, so this actually slowed down layouts due to additional allocations and cache checking. This is about a 5-10% performance improvement depending on the layout.

### Changed

- Accessibility increment, decrement actions have been moved to associated values on the `AccessibilityElement.Trait` enum.

## [0.38.0]

### Added

- Shadows on `Label` and `AttributedLabel`
- Accessibility increment, decrement and activate actions now available on `AccessibilityElement`
- `Decorate` has a new `aligned` positioning, that uses stack-style `Alignment` values and alignment guides.
- The context vended to custom `Decorate` positions includes the decorated content size.

### Changed

- The context vended to custom `Decorate` positions was renamed to `PositionContext`, and the `contentFrame` property was replaced with a `contentSize`.

## [0.37.0]

### Fixed

- `Decorate` will now properly scale its base content to the full size of the rendered element, if the measured and laid out sizes differ.
- Fixed an issue where `AttributedLabel` could cause a crash when voice over was enabled.

### Added

- `LayoutWriter.Context` now exposes the layout phase, to differ any calculations between measurement and layout.

## [0.36.1]

### Fixed

- Fixed an issue where `AttributedLabel` and `Label` would not pass touches to super views when expected.

## [0.36.0]

### Fixed

- Fixed an issue where `AttributedLabel` might not detect link taps in multi-line labels.
- `.aligned(vertically:horizontally:)` now has the correct default values to match the `Aligned` initializer.

### Changed

- The default line break mode for `Label` is now `byTruncatingTail`, matching the default for `UILabel`. (It was previously `byWordWrapping`, which does not indicate that truncation occured.)
- `AttributedLabel` will normalize certain line break modes based on the number of lines.

## [0.35.1] - 2022-01-13

### Fixed

- `Label` and `AttributedLabel` now correctly report their `UIAccessibilityTraits`.

## [0.35.0] - 2022-01-11

### Added

- Added the `EditingMenu` element, which allows showing a `UIMenuController` (aka the system editing menu) on tap, long press, or based on a trigger.

### Changed

- `Label.font` now defaults to using a font of size `UIFont.labelFontSize` (17) instead of `UIFont.systemFontSize`.

## [0.34.0] - 2021-12-16

### Added

- Support `CALayerCornerCurve` for `Box` corner styles.
- Added `AttributedText`, which supports applying strongly-typed attributes to strings (much like the `AttributedString` type introduced in iOS 15).
- Added support for links to `AttributedLabel`:
  - Links can be added using the `link` attribute of the attributed string. This attribute supports `URL`s or `String`s.
  - The label also supports detecting certain types of data and links, much like UITextView. Use the `linkDetectionTypes` property to specify which types of data to detect.
  - Links are opened using the `LinkHandler` in the environment, which by default uses `UIApplication.shared.open(_:options:completionHandler:)`. Customize link handling by providing a `URLHandler` to the environment at the appropriate scope. `AttributedLabel` also has a function for easily handling links with a closure using the `onLinkTapped` method.

## [0.33.3] - 2021-12-8

### Fixed

- Fixed an issue where `Box` did not implicitly animate its shadow.

### Changed

- Reverted scroll view keyboard inset behavior to the behavior in `0.30.0`, since the recent changes were causing unexpected issues.

## [0.33.2] - 2021-11-30

### Fixed

- Fixed an issue where `ScrollView` did not adjust its content inset correctly when the keyboard height or content insets changed.

## [0.33.1] - 2021-11-22

### Fixed

- Fixed an issue where `BlueprintView` would not size correctly when used with Auto Layout.

### Added

- Added an `ElementContent` variant whose `measureFunction` takes in both a `SizeConstraint` and an `Environment`.

## [0.33.0] - 2021-11-18

### Added

- Allow measuring within an explicit `SizeConstraint` in `GeometryProxy`.
- Add an additional `stackLayoutChild(priority:)` method overload, for easier autocomplete when only customizing the layout priority.

### Changed

- Values returned from `sizeThatFits` and `systemLayoutSizeFitting` are now cached.

## [0.32.0] - 2021-11-16


### Fixed

- Fixed an issue where the keyboard inset adjustment was incorrect in some cases.
- Fixed a retain cycle in `@FocusState`. ([#285](https://github.com/square/Blueprint/pull/285))

### Added

- Add support for `for...in` loops and `available` checks to result builder APIs.

## [0.31.0] - 2021-11-09

### Fixed

- `intrinsicContentSize` is now cached.

### Added

- Improved error messages when using result builders with optional values.

## [0.30.0] - 2021-10-15

### Added

- Added a `Hidden` element and `.hidden()` modifier for hiding elements.
- `Overlay` now supports result builders.
- `SegmentedControl` now supports result builders.

### Removed

- Removed deprecated initializer from `AccessibilityElement` which was causing ambiguous initializer errors.

### Changed

- `UserInteractionEnabled` has been moved from `BlueprintUICommonControls` into `BlueprintUI`. It no longer has a backing view, and instead uses layout attributes to apply itself to elements. This change shouldn't affect consumers.

## [0.29.0] - 2021-09-21

### Added

- The `@FocusState` property wrapper can be used to manage focus of text fields. ([#259])

  After binding a text field to a state, you can programmatically focus the field by setting the state value.

  ```swift
  struct LoginForm: ProxyElement {
      enum Field: Hashable {
          case username, password
      }

      @FocusState private var focusedField: Field?

      var elementRepresentation: Element {
          // This text field will be focused when `self.focusedField = .username`
          TextField(text: "")
              .focused(when: $focusedField, equals: .username)
      }
  }
  ```
- Row, Column, EqualStack, and GridRow can now be initialized declaratively using result builders. ([#220])
  - To declare one of these containers, simply include the elements inside the `ElementBuilder` trailing closure.
  - To customize the container, pass values through the containers `init` or leave out to use the provided defaults parameters.
  - To customize one of the child element's container specific properties (key, priority, etc), tack on a corresponding modifier such as `stackLayoutChild()` and `gridRowChild()`.
  ```swift
  let row = Row(alignment: .fill) {
    TestElement()
    TestElement2()
      .stackLayoutChild(priority: .fixed, alignmentGuide: { _ in 0 }, key: "two")
  }
  ```

- The `accessibilityElement(...)` modifier has been added for wrapping an `Element` in an `AccessibilityElement`. Note that this will override all accessibility parameters of the `Element` being wrapped, even if values are left unspecified or set to `nil`.
- An initializer on `AccessibilityElement` that requires a `label`, `value`, and `traits`.
- `Overlay` supports keys for disambiguation between view updates. ([#264])

### Changed

- `BlueprintView`'s `intrinsicContentSize` will now return `UIView.noIntrinsicMetric` if there is no `element` associated with it.

- `TextField`'s `becomeActiveTrigger` and `resignActiveTrigger` properties have been replaced with a `focusBinding` for use with the new `@FocusState` property wrapper.

### Deprecated

- The `accessibility(...)` modifier has been deprecated. Use `accessibilityElement(...)` instead.
- An initializer on `AccessibilityElement` that allowed all parameters to be unspecified. Use the initializer with required parameters instead.
- `Overlay.add(_:)` deprecated in favor of `Overlay.add(key:child:)`.

## [0.28.1] - 2021-09-10

### Added

- View-backed elements may opt-in to a frame rounding behavior that prioritizes preserving the frame size rather than the frame edges. This is primarily meant for text labels, to fix an issue where labels gain or lose a pixel in rounding and become wrapped or truncated incorrectly. ([#257])

### Changed

- Lifecycle hooks are guaranteed to run after all views are updated. ([#260])

## [0.28.0] - 2021-09-01

### Fixed

- Fixed an [issue](https://github.com/square/Blueprint/pull/241) where `Label` and `AttributedLabel` were not accessibility elements.

### Added

- `Label` `AttributedLabel` and `TextField` elements now support configuration of accessibility traits.

- [The `Environment` is now automatically propagated through to nested `BlueprintViews` within a displayed `Element` hierarchy](https://github.com/square/Blueprint/pull/234). This means that if your view-backed `Elements` themselves contain a `BlueprintView` (eg to manage their own state), that nested view will now automatically receive the correct `Environment` across `BlueprintView` boundaries. If you were previously manually propagating `Environment` values you may remove this code. If you would like to opt-out of this behavior; you can set `view.automaticallyInheritsEnvironmentFromContainingBlueprintViews = false` on your `BlueprintView`.

- [Lifecycle hooks][#244]. You can hook into lifecycle events when an element's visibility changes.
  ```swift
  element
    .onAppear {
      // runs when `element` appears
    }
    .onDisappear {
      // runs when `element` disappears
    }
  ```

### Removed

- [Removed support for / deprecated iOS 11](https://github.com/square/Blueprint/pull/250).

### Changed

- [`makeUIView()` on `UIViewElement` is no longer a static function](https://github.com/square/Blueprint/pull/246), to allow access to properties during view creation.

## [0.27.0] - 2021-06-22

### Changed

- The signature of `Element.backingViewDescription(bounds: CGRect, subtreeExtent: CGRect?) -> ViewDescription?` has changed to `backingViewDescription(with context: ViewDescriptionContext) -> ViewDescription?` (https://github.com/square/Blueprint/pull/231). This is a large breaking change, but is worth it as it allows us to pass additional context to `backingViewDescription` in the future in a non-breaking way. The `ViewDescriptionContext` contains the `bounds` and `subtreeExtent`, as well as the `Environment` the element is rendered in.

## [0.26.0] - 2021-06-02

### Added

- [Add `ScrollTrigger`](https://github.com/square/Blueprint/pull/224), which adds the ability set the content offset of a `ScrollView`
- [Add `UIViewElementContext`](https://github.com/square/Blueprint/pull/228) to `UIViewElement.updateUIView`. The context currently has one property, `isMeasuring`, which tells you if the view being updated is the static measuring instance.

## [0.25.0] - 2021-05-5

### Changed

- [Expose `contentInsetAdjustmentBehavior`](https://github.com/square/Blueprint/pull/222) on `ScrollView`.

## [0.24.0] - 2021-04-16

### Added

- [Add `Keyed` element](https://github.com/square/Blueprint/pull/210), which can be used to help differentiate elements during the diff and update process, eg to assist with proper animation transitions.

- [Introduce `GridRow`](https://github.com/square/Blueprint/pull/208), a `Row` alternative suited for columnar layout. `GridRow` supports the following:

  - spacing
  - vertical alignment
  - children with absolutely-sized widths
  - children with proportionally-sized widths¹

  ¹Proportional width in this case always means "a proportion of available layout space after spacing and absolutely-sized children are laid out."

  Example:

  ```swift
  GridRow { row in
    row.spacing = 8
    row.verticalAlignment = .center
    row.add(width: .absolute(50), child: authorLabel)
    row.add(width: .proportional(0.75), child: bodyLabel)
    row.add(width: .proportional(0.25), child: dateLabel)
  }
  ```

- [Added support to `LayoutWriter` to allow specifying keys for child `Element`s](https://github.com/square/Blueprint/pull/216).

- Blueprint can now emit [signpost logs](https://developer.apple.com/documentation/os/logging/recording_performance_data) during its render pass, which you can use for performance tuning. ([#209])

  Signpost logs are disabled by default. To enable them, set `BlueprintLogging.enabled = true`.

### Changed

- The layout system now uses a caching system to improve performance by eliminating redundant measurements. ([#209])

## [0.23.0] - 2021-03-26

### Added

- [Introduce `UserInteractionEnabled`](https://github.com/square/Blueprint/pull/203), an element which conditionally enables user interaction of wrapped elements.

```swift
searchField
    .userInteractionEnabled(canBeginSearch)
```

### Changed

- [Change `ProxyElement` to directly return the content of a child](https://github.com/square/Blueprint/pull/206). This significantly speeds up deeper element hierarchies that are made up of proxy elements, by reducing the duplicate calculation work that needs to be done to layout an element tree.

- [Change backing view of `TransitionContainer`](https://github.com/square/Blueprint/pull/205) to not directly receive touches while still allowing subviews to do so.

## [0.22.0] - 2021-03-15

### Added

- [Introduce `Decorate`](https://github.com/square/Blueprint/pull/178) to allow placing a decoration element in front or behind of an `Element`, without affecting its layout. This is useful for rendering tap or selection states which should overflow the natural bounds of the `Element`, similar to a shadow, or useful for adding a badge to an `Element`.

## [0.21.0] - 2021-02-17

### Added

- [Introduce conditionals on `Element`](https://github.com/square/Blueprint/pull/198) to allow you to perform inline checks like `if`, `if let`, and `map` when building `Element` trees.

### Changed

- [Introduce additional APIs on `Overlay`](https://github.com/square/Blueprint/pull/201) to ease conditional construction the `Overlay` elements.

## [0.20.0] - 2021-01-12

### Added

- [Add `Transformed` element](https://github.com/square/Blueprint/pull/195) to apply a `CATransform3D` to a wrapped element.

## [0.19.1] - 2021-01-06

### Removed

- [Remove compile time validation](https://github.com/square/Blueprint/pull/192) from `Element`s, since it caused compile-time errors in certain cases when extensions and `where` clauses were used.

## [0.19.0] - 2021-01-05

### Fixed

- ~~[Ensure that `Element`s are a value type](https://github.com/square/Blueprint/pull/190). This is generally assumed by Blueprint, but was previously not validated. This is only validated in `DEBUG` builds, to avoid otherwise affecting performance.~~

### Added

- [Add `LayoutWriter`](https://github.com/square/Blueprint/pull/187), which makes creating custom / arbitrary layouts much simpler. You no longer need to define a custom `Layout` type; instead, you can just utilize `LayoutWriter` and configure and place your children within its builder initializer.

## [0.18.0] - 2020-12-08

### Added

- Add `AccessibilityContainer.identifier` ([#180])

## [0.17.1] - 2020-10-30

### Fixed

- Fixed an issue where view descriptions were applied with unintentional animations while creating backing views. This could happen if an element was added during a transition. ([#175])

- Fixed pull-to-refresh inset for iOS 13+. ([#176])

## [0.17.0] - 2020-10-21

### Added

- Add alignment guides to stacks. ([#153])

  Alignment guides let you fine-tune the cross axis alignment. You can specifying a guide value for any child in that element's coordinate space. Children are aligned relatively to each other so that the guide values line up, and then the content as a whole is aligned to the stack's bounds.

  In this example, the center of one element is aligned 10 points from the bottom of another element, and the contents are collectively aligned to the bottom of the row:

  ```swift
  Row { row in
      row.verticalAlignment = .bottom

      row.add(
          alignmentGuide: { d in d[VerticalAlignment.center] },
          child: element1
      )

      row.add(
          alignmentGuide: { d in d.height - 10 },
          child: element2
      )
  }
  ```

### Removed

- [Removed support for iOS 10](https://github.com/square/Blueprint/pull/161). Future releases will only support iOS 11 and later.

### Deprecated

- `Row` alignments `leading` and `trailing` are deprecated. Use `top` and `bottom` instead. ([#153])

## [0.16.0] - 2020-09-22

### Fixed

- Fixed `EqualStack` to properly constrain children when measuring. ([#157](https://github.com/square/Blueprint/pull/157))

### Added

- Add a new `TransitionContainer.init` that supports further customization during initialization and has the same defaults as `ViewDescription`. ([#155], [#158])

- Add `transition(onAppear:onDisappear:onLayout)` and `transition(_:)` methods to `Element` to describe transition animations. ([#155], [#158])

### Removed

- [Remove `GridLayout`](https://github.com/square/Blueprint/pull/156); it's incomplete and was never really intended to be consumed widely. The intended replacement is putting `EqualStacks` inside of a `Column`, or `Rows` inside a `Column`.

### Deprecated

- `TransitionContainer(wrapping:)` is deprecated. Use the new `TransitionContainer(transitioning:)` instead. ([#158])

### Misc

- Removed some redundant work being done during rendering. ([#154])

## [0.15.1] - 2020-09-16

### Fixed

- Fixes a crash that can occur in `Box` when specifying a corner radius and shadow. ([#149])

## [0.15.0] - 2020-09-14

### Added

- Add `addFixed(child:)` and `addFlexible(child:)` methods to `StackElement` for adding children with a grow & shrink priority of 0.0 and 1.0 respectively. ([#143])

- Add `capsule` case to `Box.CornerStyle` ([#145]). This addition sugars the following pattern:

  ```swift
  GeometryReader { geometry in
    Box(cornerStyle: .rounded(geometry.constraint.height.maximum / 2.0))
  }
  ```

  into

  ```swift
  Box(cornerStyle: .capsule)
  ```

- Add `accessibilityFrameSize` to `AccessibilityElement` for manually specifying a size for the frame rendered by Voice Over. ([#144])

- Add `Opacity` element for modifying the opacity of a wrapped element. ([#147])

### Changed

- `BlueprintView` will call `layoutIfNeeded` on backing views during its layout pass. This allows backing views' subviews that are laid out during `layoutSubviews` to participate in animations. ([#139])

## [0.14.0] - 2020-08-12

### Added

- Add `textColor` property on TextField ([#133](https://github.com/square/Blueprint/pull/133)).
- Add the `windowSize` environment key. ([#134])

- Add `GeometryReader`. ([#135])

  This element allow you to compose elements whose contents depend on the amount of space available.

  Here is an example that dynamically chooses an image based on the width available:

  ```swift
  GeometryReader { (geometry) -> Element in
      let image: UIImage
      switch geometry.constraint.width.maximum {
      case ..<100:
          image = UIImage(named: "small")!
      case 100..<500:
          image = UIImage(named: "medium")!
      default:
          image = UIImage(named: "large")!
      }
      return Image(image: image)
  }
  ```

### Changed

- Default `ScrollView.delaysContentTouches` to `true` ([#132](https://github.com/square/Blueprint/pull/132))

### Misc

- Set an explicit shadow path on `Box` ([#137](https://github.com/square/Blueprint/pull/137))

## [0.13.1] - 2020-07-30

### Added

- Introduce `AccessibilityContainer` element for wrapping an element with multiple sub-elements that should be in a voice over container.

- Add `font` property on TextField ([#127](https://github.com/square/Blueprint/pull/127)).

## [0.13.0] - 2020-07-20

### Fixed

- [Update the scroll indicator inset](https://github.com/square/Blueprint/pull/117) when adjusting the content inset.

- `Label` & `AttributedLabel` use an internal `UILabel` for measurement. This fixes measurement when there is a line limit set. However, it also means that the screen scale cannot be specified and is always assumed to be `UIScreen.main.scale`. These elements may not be measured correctly if they are placed on a screen other than `UIScreen.main`. ([#120])

### Added

- Introduce [MeasurementCachingKey](https://github.com/square/Blueprint/pull/115), to allow for elements to provide a way to cache their measurement during layout passes. This provides performance optimizations for elements whose layout and measurement is expensive to calculate.

- Introduce `UIViewElement` [to make wrapping self-sizing UIViews easier](https://github.com/square/Blueprint/pull/106).

  You can now write a `UIViewElement` like this:

  ```
  struct Switch : UIViewElement
  {
    var isOn : Bool

    typealias UIViewType = UISwitch

    static func makeUIView() -> UISwitch {
        UISwitch()
    }

    func updateUIView(_ view: UISwitch) {
        view.isOn = self.isOn
    }
  }
  ```

  And the elements will be sized and presented correctly based on the view's `sizeThatFits`.

- Add `isAccessibilityElement` to `Label` and `AttributedLabel`. ([#120])
- Add `lineHeight` to `Label` for specifying custom line heights. `AttributedLabel` has a `textRectOffset` property to support this. ([#120])

### Changed

- [Update Demo app](https://github.com/square/Blueprint/pull/116) to support more demo screen types.

## [0.12.2] - 2020-06-08

### Fixed

- Fix [erroneous use of `frame` instead of `bounds`](https://github.com/square/Blueprint/pull/110) when laying out `BlueprintView`.

### Added

- Add [delaysContentTouches](https://github.com/square/Blueprint/pull/109) to the `ScrollView` element.

## [0.12.1] - 2020-06-05

### Fixed

- Use default environment when [measuring `BlueprintView`](https://github.com/square/Blueprint/pull/107).

## [0.12.0] - 2020-06-04

### Fixed

- Removed layout rounding no longer needed since [#64] ([#95]).

### Added

- [Add support for the iPhone SE 2](https://github.com/square/Blueprint/pull/96) in `ElementPreview`.
- Added `tintColor` and `contentMode` into the initializer for `Image`. ([#100])
- Added an [Empty element](https://github.com/square/Blueprint/pull/104), to mirror `EmptyView` in SwiftUI. It is an element with no size and draws no content.

- Environment ([#101]).

  You can now read and write values from an `Environment` that is automatically propagated down the element tree. You can use these values to dynamically build the contents of an element, without having to explicitly pass every value through the tree yourself.

  You can read these values with `EnvironmentReader`:

  ```swift
  struct Foo: ProxyElement {
      var elementRepresentation: Element {
          EnvironmentReader { environment -> Element in
              Label(text: "value from environment: \(environment.foo)")
          }
      }
  }
  ```

  And set them with `AdaptedEnvironment`:

  ```swift
  struct Bar: ProxyElement {
      var elementRepresentation: Element {
          ComplicatedElement()
              .adaptedEnvironment { environment in
                  environment.foo = "bar"
              }
      }
  }
  ```

  Several enviroment keys are available by default ([#102]):

  - calendar
  - display scale
  - layout direction
  - locale
  - safe area insets
  - time zone

  You can create your own by making a type that conforms to `EnvironmentKey`, and extending `Environment` with a new property:

  ```swift
  extension Environment {
      private enum FooKey: EnvironmentKey {
          static let defaultValue: String = "default value"
      }

      /// The current Foo that elements should use.
      public var foo: String {
          get { self[FooKey.self] }
          set { self[FooKey.self] = newValue }
      }
  }
  ```

## [0.11.0] - 2020-05-10

### Fixed

- [Fixed `ConstrainedSize`](https://github.com/square/Blueprint/pull/87) to ensure that the measurement of its inner element respects the `ConstrainedSize`'s maximum size, which matters for measuring elements which re-flow based on width, such as elements containing text.

- Changed [BlueprintView.sizeThatFits(:)](https://github.com/square/Blueprint/pull/92/files) to treat width and height separately when determining if measurement should be unconstrained in a given axis.

### Added

- [Added support](https://github.com/square/Blueprint/pull/88) for `SwiftUI`-style element building within `BlueprintUI` and `BlueprintUICommonControls`.

  This allows you to replace this code:

  ```swift
  ScrollView(.fittingHeight) (
    wrapping: Box(
      backgroundColor .lightGrey,
      wrapping: Inset(
        uniformInset: 10.0,
        wrapping: ConstrainedSize(
          height: .atLeast(20.0),
          wrapping: Label(
            text: "Hello, world!"
          )
        )
      )
    )
  )
  ```

  With this code:

  ```swift
  Label(text: "Hello, World!")
    .constrainedTo(height: .atLeast(20.0))
    .inset(by: 20.0)
    .box(background: .lightGrey)
    .scrollable(.fittingHeight)
  ```

  Improving readability and conciseness of your elements.


## [0.10.0] - 2020-04-27

### Added

- BlueprintView will align view frames to pixel boundaries after layout ([#64]).

## [0.9.2] - 2020-04-27

### Fixed

- [Don't try to build](https://github.com/square/Blueprint/pull/89) `SwiftUI` previews on 32 bit ARM devices – `SwiftUI` does not exist on these devices.

## [0.9.1] - 2020-04-17

### Fixed

- Weak link `SwiftUI` so if an app is not already linking `SwiftUI`, it will build correctly.

## [0.9.0] - 2020-04-17

### Added

- [Add support](https://github.com/square/Blueprint/pull/76) for previewing Blueprint elements in Xcode / SwiftUI previews.
- [Add accessibilityIdentifier](https://github.com/square/Blueprint/pull/81) support to `AccessibilityElement`.

## [0.8.0] - 2020-04-03

### Fixed

- [Properly measure](https://github.com/square/Blueprint/pull/73) the child of `ScrollView` to allow for unconstrained measurement.
- Fix stack layout during underflow ([#72])

### Added

- ScrollView can automatically adjust its content inset for the keyboard ([#55])

### Changed

- Improved element diffing ([#56])

## [0.7.0] - 2020-03-30

### Added

- Xcode 11 and Swift 5.1 support ([#67]).

### Changed

- Change how stack [layouts are measured][#68] to resolve an issue where text would be truncated.

### Removed

- Raise minimum deployment target from iOS 9.3 to iOS 10 ([#66]).

## [0.6.0] - 2020-02-24

### Added

- Add `keyboardDismissMode` property on ScrollView ([#57]).
- Add `textAlignment` property on TextField ([#53]).

## [0.5.0] - 2020-01-24

### Fixed

- Prevent divide-by-zero when a stack contains zero-size elements ([#52]).

### Added

- Add `fill` alignment to Aligned ([#42]).

### Documentation

- Fix typos in the tutorial ([#46]).
- Add docs to Overlay ([#45]).

## [0.4.0] - 2019-12-04

### Fixed

- Public init on Aligned ([#41]).

### Changed

- Guarantee that subviews are ordered the same as their associated elements ([#32]).

## [0.3.1] - 2019-11-15

### Fixed

- Do not run snapshot tests from CocoaPods ([#40]).
- Make tests with float comparisons more lenient for 32-bit ([#35]).

### Added

- Add Swift Package Manager support ([#37]).

### Documentation

- Add Getting Started section to README ([#38]).

## [0.3.0] - 2019-11-12

### Added

- Add Stack alignment options `justifyToStart`, `justifyToCenter`, and `justifyToEnd` ([#24]).
- Add ConstrainedAspectRatio element ([#23]).
- Add EqualStack element ([#26]).
- Add Rule element ([#22]).
- Add Aligned element ([#21]).
- Add a screen scale property to some elements ([#18]).
- Swift 5 support ([#15]).

### Changed

- Reorder the parameters of ConstrainedSize, Inset, Button, and Tappapble, so that the wrapped element is the last parameter ([#19]).

## [0.2.2] - 2019-03-29

- First stable release.

[main]: https://github.com/square/Blueprint/compare/2.0.0...HEAD
[2.0.0]: https://github.com/square/Blueprint/compare/1.0.0...2.0.0
[1.0.0]: https://github.com/square/Blueprint/compare/0.50.0...1.0.0
[0.50.0]: https://github.com/square/Blueprint/compare/0.49.1...0.50.0
[0.49.1]: https://github.com/square/Blueprint/compare/0.49.0...0.49.1
[0.49.0]: https://github.com/square/Blueprint/compare/0.48.1...0.49.0
[0.48.1]: https://github.com/square/Blueprint/compare/0.48.0...0.48.1
[0.48.0]: https://github.com/square/Blueprint/compare/0.47.0...0.48.0
[0.47.0]: https://github.com/square/Blueprint/compare/0.46.0...0.47.0
[0.46.0]: https://github.com/square/Blueprint/compare/0.45.1...0.46.0
[0.45.1]: https://github.com/square/Blueprint/compare/0.45.0...0.45.1
[0.45.0]: https://github.com/square/Blueprint/compare/0.44.1...0.45.0
[0.44.1]: https://github.com/square/Blueprint/compare/0.44.0...0.44.1
[0.44.0]: https://github.com/square/Blueprint/compare/0.43.0...0.44.0
[0.43.0]: https://github.com/square/Blueprint/compare/0.42.0...0.43.0
[0.42.0]: https://github.com/square/Blueprint/compare/0.41.0...0.42.0
[0.41.0]: https://github.com/square/Blueprint/compare/0.40.0...0.41.0
[0.40.0]: https://github.com/square/Blueprint/compare/0.39.0...0.40.0
[0.39.0]: https://github.com/square/Blueprint/compare/0.38.0...0.39.0
[0.38.0]: https://github.com/square/Blueprint/compare/0.37.0...0.38.0
[0.37.0]: https://github.com/square/Blueprint/compare/0.36.1...0.37.0
[0.36.1]: https://github.com/square/Blueprint/compare/0.36.0...0.36.1
[0.36.0]: https://github.com/square/Blueprint/compare/0.35.1...0.36.0
[0.35.1]: https://github.com/square/Blueprint/compare/0.35.0...0.35.1
[0.35.0]: https://github.com/square/Blueprint/compare/0.34.0...0.35.0
[0.34.0]: https://github.com/square/Blueprint/compare/0.33.3...0.34.0
[0.33.3]: https://github.com/square/Blueprint/compare/0.33.2...0.33.3
[0.33.2]: https://github.com/square/Blueprint/compare/0.33.1...0.33.2
[0.33.1]: https://github.com/square/Blueprint/compare/0.33.0...0.33.1
[0.33.0]: https://github.com/square/Blueprint/compare/0.32.0...0.33.0
[0.32.0]: https://github.com/square/Blueprint/compare/0.31.0...0.32.0
[0.31.0]: https://github.com/square/Blueprint/compare/0.30.0...0.31.0
[0.30.0]: https://github.com/square/Blueprint/compare/0.29.0...0.30.0
[0.29.0]: https://github.com/square/Blueprint/compare/0.28.1...0.29.0
[0.28.1]: https://github.com/square/Blueprint/compare/0.28.0...0.28.1
[0.28.0]: https://github.com/square/Blueprint/compare/0.27.0...0.28.0
[0.27.0]: https://github.com/square/Blueprint/compare/0.26.0...0.27.0
[0.26.0]: https://github.com/square/Blueprint/compare/0.25.0...0.26.0
[0.25.0]: https://github.com/square/Blueprint/compare/0.24.0...0.25.0
[0.24.0]: https://github.com/square/Blueprint/compare/0.23.0...0.24.0
[0.23.0]: https://github.com/square/Blueprint/compare/0.22.0...0.23.0
[0.22.0]: https://github.com/square/Blueprint/compare/0.21.0...0.22.0
[0.21.0]: https://github.com/square/Blueprint/compare/0.20.0...0.21.0
[0.20.0]: https://github.com/square/Blueprint/compare/0.19.1...0.20.0
[0.19.1]: https://github.com/square/Blueprint/compare/0.19.0...0.19.1
[0.19.0]: https://github.com/square/Blueprint/compare/0.18.0...0.19.0
[0.18.0]: https://github.com/square/Blueprint/compare/0.17.1...0.18.0
[0.17.1]: https://github.com/square/Blueprint/compare/0.17.0...0.17.1
[0.17.0]: https://github.com/square/Blueprint/compare/0.16.0...0.17.0
[0.16.0]: https://github.com/square/Blueprint/compare/0.15.1...0.16.0
[0.15.1]: https://github.com/square/Blueprint/compare/0.15.0...0.15.1
[0.15.0]: https://github.com/square/Blueprint/compare/0.14.0...0.15.0
[0.14.0]: https://github.com/square/Blueprint/compare/0.13.1...0.14.0
[0.13.1]: https://github.com/square/Blueprint/compare/0.13.0...0.13.1
[0.13.0]: https://github.com/square/Blueprint/compare/0.12.2...0.13.0
[0.12.2]: https://github.com/square/Blueprint/compare/0.12.1...0.12.2
[0.12.1]: https://github.com/square/Blueprint/compare/0.12.0...0.12.1
[0.12.0]: https://github.com/square/Blueprint/compare/0.11.0...0.12.0
[0.11.0]: https://github.com/square/Blueprint/compare/0.10.0...0.11.0
[0.10.0]: https://github.com/square/Blueprint/compare/0.9.2...0.10.0
[0.9.2]: https://github.com/square/Blueprint/compare/0.9.1...0.9.2
[0.9.1]: https://github.com/square/Blueprint/compare/0.9.0...0.9.1
[0.9.0]: https://github.com/square/Blueprint/compare/0.8.0...0.9.0
[0.8.0]: https://github.com/square/Blueprint/compare/0.7.0...0.8.0
[0.7.0]: https://github.com/square/Blueprint/compare/0.6.0...0.7.0
[0.6.0]: https://github.com/square/Blueprint/compare/0.5.0...0.6.0
[0.5.0]: https://github.com/square/Blueprint/compare/0.4.0...0.5.0
[0.4.0]: https://github.com/square/Blueprint/compare/0.3.1...0.4.0
[0.3.1]: https://github.com/square/Blueprint/compare/0.3.0...0.3.1
[0.3.0]: https://github.com/square/Blueprint/compare/0.2.2...0.3.0
[0.2.2]: https://github.com/square/Blueprint/releases/tag/0.2.2
[#264]: https://github.com/square/Blueprint/pull/264
[#260]: https://github.com/square/Blueprint/pull/260
[#259]: https://github.com/square/Blueprint/pull/259
[#257]: https://github.com/square/Blueprint/pull/257
[#244]: https://github.com/square/Blueprint/pull/244
[#209]: https://github.com/square/Blueprint/pull/209
[#176]: https://github.com/square/Blueprint/pull/176
[#175]: https://github.com/square/Blueprint/pull/175
[#158]: https://github.com/square/Blueprint/pull/158
[#155]: https://github.com/square/Blueprint/pull/155
[#154]: https://github.com/square/Blueprint/pull/154
[#153]: https://github.com/square/Blueprint/pull/153
[#149]: https://github.com/square/Blueprint/pull/149
[#147]: https://github.com/square/Blueprint/pull/147
[#145]: https://github.com/square/Blueprint/pull/145
[#144]: https://github.com/square/Blueprint/pull/144
[#143]: https://github.com/square/Blueprint/pull/143
[#139]: https://github.com/square/Blueprint/pull/139
[#135]: https://github.com/square/Blueprint/pull/135
[#134]: https://github.com/square/Blueprint/pull/134
[#120]: https://github.com/square/Blueprint/pull/120
[#102]: https://github.com/square/Blueprint/pull/102
[#101]: https://github.com/square/Blueprint/pull/101
[#100]: https://github.com/square/Blueprint/pull/100
[#95]: https://github.com/square/Blueprint/pull/95
[#72]: https://github.com/square/Blueprint/pull/72
[#68]: https://github.com/square/Blueprint/pull/68
[#67]: https://github.com/square/Blueprint/pull/67
[#66]: https://github.com/square/Blueprint/pull/66
[#64]: https://github.com/square/Blueprint/pull/64
[#57]: https://github.com/square/Blueprint/pull/57
[#56]: https://github.com/square/Blueprint/pull/56
[#55]: https://github.com/square/Blueprint/pull/55
[#53]: https://github.com/square/Blueprint/pull/53
[#52]: https://github.com/square/Blueprint/pull/52
[#46]: https://github.com/square/Blueprint/pull/46
[#45]: https://github.com/square/Blueprint/pull/45
[#42]: https://github.com/square/Blueprint/pull/42
[#41]: https://github.com/square/Blueprint/pull/41
[#40]: https://github.com/square/Blueprint/pull/40
[#38]: https://github.com/square/Blueprint/pull/38
[#37]: https://github.com/square/Blueprint/pull/37
[#35]: https://github.com/square/Blueprint/pull/35
[#32]: https://github.com/square/Blueprint/pull/32
[#26]: https://github.com/square/Blueprint/pull/26
[#24]: https://github.com/square/Blueprint/pull/24
[#23]: https://github.com/square/Blueprint/pull/23
[#22]: https://github.com/square/Blueprint/pull/22
[#21]: https://github.com/square/Blueprint/pull/21
[#19]: https://github.com/square/Blueprint/pull/19
[#18]: https://github.com/square/Blueprint/pull/18
[#15]: https://github.com/square/Blueprint/pull/15<|MERGE_RESOLUTION|>--- conflicted
+++ resolved
@@ -9,11 +9,8 @@
 
 ### Fixed
 
-<<<<<<< HEAD
 - Resolved a Swift 5.9 compilation warning: Forming 'UnsafeRawPointer' to a variable of type 'NSObject'; this is likely incorrect because 'NSObject' may contain an object reference.
-=======
 - `KeyboardObserver` has been updated to handle iOS 16.1+ changes that use the screen's coordinate space to report keyboard position. This can impact reported values when the app isn't full screen in Split View, Slide Over, and Stage Manager.
->>>>>>> 13309a54
 
 ### Added
 
