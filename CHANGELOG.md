# Changelog

All notable changes to this project will be documented in this file.

The format is based on [Keep a Changelog](https://keepachangelog.com/en/1.0.0/),
and this project adheres to [Semantic Versioning](https://semver.org/spec/v2.0.0.html).

## [Main]

### Fixed

### Added

- Shadows on `Label` and `AttributedLabel`
<<<<<<< HEAD
- `Decorate` has a new `aligned` positioning, that uses stack-style `Alignment` values and alignment guides.
- The context vended to custom `Decorate` positions includes the decorated content size.
=======
- Accessibility increment, decrement and activate actions now available on `AccessibilityElement`
>>>>>>> 3f3277e5

### Removed

### Changed

- The context vended to custom `Decorate` positions was renamed to `PositionContext`, and the `contentFrame` property was replaced with a `contentSize`.

### Deprecated

### Security

### Documentation

### Misc

# Past Releases

## [0.37.0]

### Fixed

- `Decorate` will now properly scale its base content to the full size of the rendered element, if the measured and laid out sizes differ.
- Fixed an issue where `AttributedLabel` could cause a crash when voice over was enabled.

### Added

- `LayoutWriter.Context` now exposes the layout phase, to differ any calculations between measurement and layout.

## [0.36.1]

### Fixed

- Fixed an issue where `AttributedLabel` and `Label` would not pass touches to super views when expected.

## [0.36.0]

### Fixed

- Fixed an issue where `AttributedLabel` might not detect link taps in multi-line labels.
- `.aligned(vertically:horizontally:)` now has the correct default values to match the `Aligned` initializer.

### Changed

- The default line break mode for `Label` is now `byTruncatingTail`, matching the default for `UILabel`. (It was previously `byWordWrapping`, which does not indicate that truncation occured.)
- `AttributedLabel` will normalize certain line break modes based on the number of lines.

## [0.35.1] - 2022-01-13

### Fixed

- `Label` and `AttributedLabel` now correctly report their `UIAccessibilityTraits`.

## [0.35.0] - 2022-01-11

### Added

- Added the `EditingMenu` element, which allows showing a `UIMenuController` (aka the system editing menu) on tap, long press, or based on a trigger.

### Changed

- `Label.font` now defaults to using a font of size `UIFont.labelFontSize` (17) instead of `UIFont.systemFontSize`.

## [0.34.0] - 2021-12-16

### Added

- Support `CALayerCornerCurve` for `Box` corner styles.
- Added `AttributedText`, which supports applying strongly-typed attributes to strings (much like the `AttributedString` type introduced in iOS 15).
- Added support for links to `AttributedLabel`:
  - Links can be added using the `link` attribute of the attributed string. This attribute supports `URL`s or `String`s.
  - The label also supports detecting certain types of data and links, much like UITextView. Use the `linkDetectionTypes` property to specify which types of data to detect.
  - Links are opened using the `LinkHandler` in the environment, which by default uses `UIApplication.shared.open(_:options:completionHandler:)`. Customize link handling by providing a `URLHandler` to the environment at the appropriate scope. `AttributedLabel` also has a function for easily handling links with a closure using the `onLinkTapped` method.

## [0.33.3] - 2021-12-8

### Fixed

- Fixed an issue where `Box` did not implicitly animate its shadow.

### Changed

- Reverted scroll view keyboard inset behavior to the behavior in `0.30.0`, since the recent changes were causing unexpected issues.

## [0.33.2] - 2021-11-30

### Fixed

- Fixed an issue where `ScrollView` did not adjust its content inset correctly when the keyboard height or content insets changed.

## [0.33.1] - 2021-11-22

### Fixed

- Fixed an issue where `BlueprintView` would not size correctly when used with Auto Layout.

### Added

- Added an `ElementContent` variant whose `measureFunction` takes in both a `SizeConstraint` and an `Environment`.

## [0.33.0] - 2021-11-18

### Added

- Allow measuring within an explicit `SizeConstraint` in `GeometryProxy`.
- Add an additional `stackLayoutChild(priority:)` method overload, for easier autocomplete when only customizing the layout priority.

### Changed

- Values returned from `sizeThatFits` and `systemLayoutSizeFitting` are now cached.

## [0.32.0] - 2021-11-16


### Fixed

- Fixed an issue where the keyboard inset adjustment was incorrect in some cases.
- Fixed a retain cycle in `@FocusState`. ([#285](https://github.com/square/Blueprint/pull/285))

### Added

- Add support for `for...in` loops and `available` checks to result builder APIs.

## [0.31.0] - 2021-11-09

### Fixed

- `intrinsicContentSize` is now cached.

### Added

- Improved error messages when using result builders with optional values.

## [0.30.0] - 2021-10-15

### Added

- Added a `Hidden` element and `.hidden()` modifier for hiding elements.
- `Overlay` now supports result builders.
- `SegmentedControl` now supports result builders.

### Removed

- Removed deprecated initializer from `AccessibilityElement` which was causing ambiguous initializer errors.

### Changed

- `UserInteractionEnabled` has been moved from `BlueprintUICommonControls` into `BlueprintUI`. It no longer has a backing view, and instead uses layout attributes to apply itself to elements. This change shouldn't affect consumers.

## [0.29.0] - 2021-09-21

### Added

- The `@FocusState` property wrapper can be used to manage focus of text fields. ([#259])

  After binding a text field to a state, you can programmatically focus the field by setting the state value.

  ```swift
  struct LoginForm: ProxyElement {
      enum Field: Hashable {
          case username, password
      }

      @FocusState private var focusedField: Field?

      var elementRepresentation: Element {
          // This text field will be focused when `self.focusedField = .username`
          TextField(text: "")
              .focused(when: $focusedField, equals: .username)
      }
  }
  ```
- Row, Column, EqualStack, and GridRow can now be initialized declaratively using result builders. ([#220])
  - To declare one of these containers, simply include the elements inside the `ElementBuilder` trailing closure. 
  - To customize the container, pass values through the containers `init` or leave out to use the provided defaults parameters. 
  - To customize one of the child element's container specific properties (key, priority, etc), tack on a corresponding modifier such as `stackLayoutChild()` and `gridRowChild()`. 
  ```swift
  let row = Row(alignment: .fill) {
    TestElement()
    TestElement2()
      .stackLayoutChild(priority: .fixed, alignmentGuide: { _ in 0 }, key: "two")
  }
  ```

- The `accessibilityElement(...)` modifier has been added for wrapping an `Element` in an `AccessibilityElement`. Note that this will override all accessibility parameters of the `Element` being wrapped, even if values are left unspecified or set to `nil`.
- An initializer on `AccessibilityElement` that requires a `label`, `value`, and `traits`.
- `Overlay` supports keys for disambiguation between view updates. ([#264])

### Changed

- `BlueprintView`'s `intrinsicContentSize` will now return `UIView.noIntrinsicMetric` if there is no `element` associated with it.

- `TextField`'s `becomeActiveTrigger` and `resignActiveTrigger` properties have been replaced with a `focusBinding` for use with the new `@FocusState` property wrapper.

### Deprecated

- The `accessibility(...)` modifier has been deprecated. Use `accessibilityElement(...)` instead.
- An initializer on `AccessibilityElement` that allowed all parameters to be unspecified. Use the initializer with required parameters instead.
- `Overlay.add(_:)` deprecated in favor of `Overlay.add(key:child:)`.

## [0.28.1] - 2021-09-10

### Added

- View-backed elements may opt-in to a frame rounding behavior that prioritizes preserving the frame size rather than the frame edges. This is primarily meant for text labels, to fix an issue where labels gain or lose a pixel in rounding and become wrapped or truncated incorrectly. ([#257])

### Changed

- Lifecycle hooks are guaranteed to run after all views are updated. ([#260])

## [0.28.0] - 2021-09-01

### Fixed

- Fixed an [issue](https://github.com/square/Blueprint/pull/241) where `Label` and `AttributedLabel` were not accessibility elements.

### Added

- `Label` `AttributedLabel` and `TextField` elements now support configuration of accessibility traits.

- [The `Environment` is now automatically propagated through to nested `BlueprintViews` within a displayed `Element` hierarchy](https://github.com/square/Blueprint/pull/234). This means that if your view-backed `Elements` themselves contain a `BlueprintView` (eg to manage their own state), that nested view will now automatically receive the correct `Environment` across `BlueprintView` boundaries. If you were previously manually propagating `Environment` values you may remove this code. If you would like to opt-out of this behavior; you can set `view.automaticallyInheritsEnvironmentFromContainingBlueprintViews = false` on your `BlueprintView`.

- [Lifecycle hooks][#244]. You can hook into lifecycle events when an element's visibility changes.
  ```swift
  element
    .onAppear {
      // runs when `element` appears
    }
    .onDisappear {
      // runs when `element` disappears
    }
  ```

### Removed

- [Removed support for / deprecated iOS 11](https://github.com/square/Blueprint/pull/250).

### Changed

- [`makeUIView()` on `UIViewElement` is no longer a static function](https://github.com/square/Blueprint/pull/246), to allow access to properties during view creation.

## [0.27.0] - 2021-06-22

### Changed

- The signature of `Element.backingViewDescription(bounds: CGRect, subtreeExtent: CGRect?) -> ViewDescription?` has changed to `backingViewDescription(with context: ViewDescriptionContext) -> ViewDescription?` (https://github.com/square/Blueprint/pull/231). This is a large breaking change, but is worth it as it allows us to pass additional context to `backingViewDescription` in the future in a non-breaking way. The `ViewDescriptionContext` contains the `bounds` and `subtreeExtent`, as well as the `Environment` the element is rendered in.

## [0.26.0] - 2021-06-02

### Added

- [Add `ScrollTrigger`](https://github.com/square/Blueprint/pull/224), which adds the ability set the content offset of a `ScrollView`
- [Add `UIViewElementContext`](https://github.com/square/Blueprint/pull/228) to `UIViewElement.updateUIView`. The context currently has one property, `isMeasuring`, which tells you if the view being updated is the static measuring instance.

## [0.25.0] - 2021-05-5

### Changed

- [Expose `contentInsetAdjustmentBehavior`](https://github.com/square/Blueprint/pull/222) on `ScrollView`.

## [0.24.0] - 2021-04-16

### Added

- [Add `Keyed` element](https://github.com/square/Blueprint/pull/210), which can be used to help differentiate elements during the diff and update process, eg to assist with proper animation transitions.

- [Introduce `GridRow`](https://github.com/square/Blueprint/pull/208), a `Row` alternative suited for columnar layout. `GridRow` supports the following:

  - spacing
  - vertical alignment
  - children with absolutely-sized widths
  - children with proportionally-sized widths¹

  ¹Proportional width in this case always means "a proportion of available layout space after spacing and absolutely-sized children are laid out."

  Example:

  ```swift
  GridRow { row in
    row.spacing = 8
    row.verticalAlignment = .center
    row.add(width: .absolute(50), child: authorLabel)
    row.add(width: .proportional(0.75), child: bodyLabel)
    row.add(width: .proportional(0.25), child: dateLabel)
  }
  ```

- [Added support to `LayoutWriter` to allow specifying keys for child `Element`s](https://github.com/square/Blueprint/pull/216).

- Blueprint can now emit [signpost logs](https://developer.apple.com/documentation/os/logging/recording_performance_data) during its render pass, which you can use for performance tuning. ([#209])

  Signpost logs are disabled by default. To enable them, set `BlueprintLogging.enabled = true`.

### Changed

- The layout system now uses a caching system to improve performance by eliminating redundant measurements. ([#209])

## [0.23.0] - 2021-03-26

### Added

- [Introduce `UserInteractionEnabled`](https://github.com/square/Blueprint/pull/203), an element which conditionally enables user interaction of wrapped elements.

```swift
searchField
    .userInteractionEnabled(canBeginSearch)
```

### Changed

- [Change `ProxyElement` to directly return the content of a child](https://github.com/square/Blueprint/pull/206). This significantly speeds up deeper element hierarchies that are made up of proxy elements, by reducing the duplicate calculation work that needs to be done to layout an element tree.

- [Change backing view of `TransitionContainer`](https://github.com/square/Blueprint/pull/205) to not directly receive touches while still allowing subviews to do so.

## [0.22.0] - 2021-03-15

### Added

- [Introduce `Decorate`](https://github.com/square/Blueprint/pull/178) to allow placing a decoration element in front or behind of an `Element`, without affecting its layout. This is useful for rendering tap or selection states which should overflow the natural bounds of the `Element`, similar to a shadow, or useful for adding a badge to an `Element`.

## [0.21.0] - 2021-02-17

### Added

- [Introduce conditionals on `Element`](https://github.com/square/Blueprint/pull/198) to allow you to perform inline checks like `if`, `if let`, and `map` when building `Element` trees.

### Changed

- [Introduce additional APIs on `Overlay`](https://github.com/square/Blueprint/pull/201) to ease conditional construction the `Overlay` elements.

## [0.20.0] - 2021-01-12

### Added

- [Add `Transformed` element](https://github.com/square/Blueprint/pull/195) to apply a `CATransform3D` to a wrapped element.

## [0.19.1] - 2021-01-06

### Removed

- [Remove compile time validation](https://github.com/square/Blueprint/pull/192) from `Element`s, since it caused compile-time errors in certain cases when extensions and `where` clauses were used.

## [0.19.0] - 2021-01-05

### Fixed

- ~~[Ensure that `Element`s are a value type](https://github.com/square/Blueprint/pull/190). This is generally assumed by Blueprint, but was previously not validated. This is only validated in `DEBUG` builds, to avoid otherwise affecting performance.~~

### Added

- [Add `LayoutWriter`](https://github.com/square/Blueprint/pull/187), which makes creating custom / arbitrary layouts much simpler. You no longer need to define a custom `Layout` type; instead, you can just utilize `LayoutWriter` and configure and place your children within its builder initializer.

## [0.18.0] - 2020-12-08

### Added

- Add `AccessibilityContainer.identifier` ([#180])

## [0.17.1] - 2020-10-30

### Fixed

- Fixed an issue where view descriptions were applied with unintentional animations while creating backing views. This could happen if an element was added during a transition. ([#175])

- Fixed pull-to-refresh inset for iOS 13+. ([#176])

## [0.17.0] - 2020-10-21

### Added

- Add alignment guides to stacks. ([#153])

  Alignment guides let you fine-tune the cross axis alignment. You can specifying a guide value for any child in that element's coordinate space. Children are aligned relatively to each other so that the guide values line up, and then the content as a whole is aligned to the stack's bounds.

  In this example, the center of one element is aligned 10 points from the bottom of another element, and the contents are collectively aligned to the bottom of the row:

  ```swift
  Row { row in
      row.verticalAlignment = .bottom

      row.add(
          alignmentGuide: { d in d[VerticalAlignment.center] },
          child: element1
      )

      row.add(
          alignmentGuide: { d in d.height - 10 },
          child: element2
      )
  }
  ```

### Removed

- [Removed support for iOS 10](https://github.com/square/Blueprint/pull/161). Future releases will only support iOS 11 and later.

### Deprecated

- `Row` alignments `leading` and `trailing` are deprecated. Use `top` and `bottom` instead. ([#153])

## [0.16.0] - 2020-09-22

### Fixed

- Fixed `EqualStack` to properly constrain children when measuring. ([#157](https://github.com/square/Blueprint/pull/157))

### Added

- Add a new `TransitionContainer.init` that supports further customization during initialization and has the same defaults as `ViewDescription`. ([#155], [#158])

- Add `transition(onAppear:onDisappear:onLayout)` and `transition(_:)` methods to `Element` to describe transition animations. ([#155], [#158])

### Removed

- [Remove `GridLayout`](https://github.com/square/Blueprint/pull/156); it's incomplete and was never really intended to be consumed widely. The intended replacement is putting `EqualStacks` inside of a `Column`, or `Rows` inside a `Column`.

### Deprecated

- `TransitionContainer(wrapping:)` is deprecated. Use the new `TransitionContainer(transitioning:)` instead. ([#158])

### Misc

- Removed some redundant work being done during rendering. ([#154])

## [0.15.1] - 2020-09-16

### Fixed

- Fixes a crash that can occur in `Box` when specifying a corner radius and shadow. ([#149])

## [0.15.0] - 2020-09-14

### Added

- Add `addFixed(child:)` and `addFlexible(child:)` methods to `StackElement` for adding children with a grow & shrink priority of 0.0 and 1.0 respectively. ([#143])

- Add `capsule` case to `Box.CornerStyle` ([#145]). This addition sugars the following pattern:

  ```swift
  GeometryReader { geometry in
    Box(cornerStyle: .rounded(geometry.constraint.height.maximum / 2.0))
  }
  ```

  into

  ```swift
  Box(cornerStyle: .capsule)
  ```

- Add `accessibilityFrameSize` to `AccessibilityElement` for manually specifying a size for the frame rendered by Voice Over. ([#144])

- Add `Opacity` element for modifying the opacity of a wrapped element. ([#147])

### Changed

- `BlueprintView` will call `layoutIfNeeded` on backing views during its layout pass. This allows backing views' subviews that are laid out during `layoutSubviews` to participate in animations. ([#139])

## [0.14.0] - 2020-08-12

### Added

- Add `textColor` property on TextField ([#133](https://github.com/square/Blueprint/pull/133)).
- Add the `windowSize` environment key. ([#134])

- Add `GeometryReader`. ([#135])

  This element allow you to compose elements whose contents depend on the amount of space available.

  Here is an example that dynamically chooses an image based on the width available:

  ```swift
  GeometryReader { (geometry) -> Element in
      let image: UIImage
      switch geometry.constraint.width.maximum {
      case ..<100:
          image = UIImage(named: "small")!
      case 100..<500:
          image = UIImage(named: "medium")!
      default:
          image = UIImage(named: "large")!
      }
      return Image(image: image)
  }
  ```

### Changed

- Default `ScrollView.delaysContentTouches` to `true` ([#132](https://github.com/square/Blueprint/pull/132))

### Misc

- Set an explicit shadow path on `Box` ([#137](https://github.com/square/Blueprint/pull/137))

## [0.13.1] - 2020-07-30

### Added

- Introduce `AccessibilityContainer` element for wrapping an element with multiple sub-elements that should be in a voice over container.

- Add `font` property on TextField ([#127](https://github.com/square/Blueprint/pull/127)).

## [0.13.0] - 2020-07-20

### Fixed

- [Update the scroll indicator inset](https://github.com/square/Blueprint/pull/117) when adjusting the content inset.

- `Label` & `AttributedLabel` use an internal `UILabel` for measurement. This fixes measurement when there is a line limit set. However, it also means that the screen scale cannot be specified and is always assumed to be `UIScreen.main.scale`. These elements may not be measured correctly if they are placed on a screen other than `UIScreen.main`. ([#120])

### Added

- Introduce [MeasurementCachingKey](https://github.com/square/Blueprint/pull/115), to allow for elements to provide a way to cache their measurement during layout passes. This provides performance optimizations for elements whose layout and measurement is expensive to calculate.

- Introduce `UIViewElement` [to make wrapping self-sizing UIViews easier](https://github.com/square/Blueprint/pull/106).

  You can now write a `UIViewElement` like this:

  ```
  struct Switch : UIViewElement
  {
    var isOn : Bool

    typealias UIViewType = UISwitch

    static func makeUIView() -> UISwitch {
        UISwitch()
    }

    func updateUIView(_ view: UISwitch) {
        view.isOn = self.isOn
    }
  }
  ```

  And the elements will be sized and presented correctly based on the view's `sizeThatFits`.

- Add `isAccessibilityElement` to `Label` and `AttributedLabel`. ([#120])
- Add `lineHeight` to `Label` for specifying custom line heights. `AttributedLabel` has a `textRectOffset` property to support this. ([#120])

### Changed

- [Update Demo app](https://github.com/square/Blueprint/pull/116) to support more demo screen types.

## [0.12.2] - 2020-06-08

### Fixed

- Fix [erroneous use of `frame` instead of `bounds`](https://github.com/square/Blueprint/pull/110) when laying out `BlueprintView`.

### Added

- Add [delaysContentTouches](https://github.com/square/Blueprint/pull/109) to the `ScrollView` element.

## [0.12.1] - 2020-06-05

### Fixed

- Use default environment when [measuring `BlueprintView`](https://github.com/square/Blueprint/pull/107).

## [0.12.0] - 2020-06-04

### Fixed

- Removed layout rounding no longer needed since [#64] ([#95]).

### Added

- [Add support for the iPhone SE 2](https://github.com/square/Blueprint/pull/96) in `ElementPreview`.
- Added `tintColor` and `contentMode` into the initializer for `Image`. ([#100])
- Added an [Empty element](https://github.com/square/Blueprint/pull/104), to mirror `EmptyView` in SwiftUI. It is an element with no size and draws no content.

- Environment ([#101]).

  You can now read and write values from an `Environment` that is automatically propagated down the element tree. You can use these values to dynamically build the contents of an element, without having to explicitly pass every value through the tree yourself.

  You can read these values with `EnvironmentReader`:

  ```swift
  struct Foo: ProxyElement {
      var elementRepresentation: Element {
          EnvironmentReader { environment -> Element in
              Label(text: "value from environment: \(environment.foo)")
          }
      }
  }
  ```

  And set them with `AdaptedEnvironment`:

  ```swift
  struct Bar: ProxyElement {
      var elementRepresentation: Element {
          ComplicatedElement()
              .adaptedEnvironment { environment in
                  environment.foo = "bar"
              }
      }
  }
  ```

  Several enviroment keys are available by default ([#102]):

  - calendar
  - display scale
  - layout direction
  - locale
  - safe area insets
  - time zone

  You can create your own by making a type that conforms to `EnvironmentKey`, and extending `Environment` with a new property:

  ```swift
  extension Environment {
      private enum FooKey: EnvironmentKey {
          static let defaultValue: String = "default value"
      }

      /// The current Foo that elements should use.
      public var foo: String {
          get { self[FooKey.self] }
          set { self[FooKey.self] = newValue }
      }
  }
  ```

## [0.11.0] - 2020-05-10

### Fixed

- [Fixed `ConstrainedSize`](https://github.com/square/Blueprint/pull/87) to ensure that the measurement of its inner element respects the `ConstrainedSize`'s maximum size, which matters for measuring elements which re-flow based on width, such as elements containing text.

- Changed [BlueprintView.sizeThatFits(:)](https://github.com/square/Blueprint/pull/92/files) to treat width and height separately when determining if measurement should be unconstrained in a given axis.

### Added

- [Added support](https://github.com/square/Blueprint/pull/88) for `SwiftUI`-style element building within `BlueprintUI` and `BlueprintUICommonControls`.

  This allows you to replace this code:

  ```swift
  ScrollView(.fittingHeight) (
    wrapping: Box(
      backgroundColor .lightGrey,
      wrapping: Inset(
        uniformInset: 10.0,
        wrapping: ConstrainedSize(
          height: .atLeast(20.0),
          wrapping: Label(
            text: "Hello, world!"
          )
        )
      )
    )
  )
  ```

  With this code:

  ```swift
  Label(text: "Hello, World!")
    .constrainedTo(height: .atLeast(20.0))
    .inset(by: 20.0)
    .box(background: .lightGrey)
    .scrollable(.fittingHeight)
  ```

  Improving readability and conciseness of your elements.


## [0.10.0] - 2020-04-27

### Added

- BlueprintView will align view frames to pixel boundaries after layout ([#64]).

## [0.9.2] - 2020-04-27

### Fixed

- [Don't try to build](https://github.com/square/Blueprint/pull/89) `SwiftUI` previews on 32 bit ARM devices – `SwiftUI` does not exist on these devices.

## [0.9.1] - 2020-04-17

### Fixed

- Weak link `SwiftUI` so if an app is not already linking `SwiftUI`, it will build correctly.

## [0.9.0] - 2020-04-17

### Added

- [Add support](https://github.com/square/Blueprint/pull/76) for previewing Blueprint elements in Xcode / SwiftUI previews.
- [Add accessibilityIdentifier](https://github.com/square/Blueprint/pull/81) support to `AccessibilityElement`.

## [0.8.0] - 2020-04-03

### Fixed

- [Properly measure](https://github.com/square/Blueprint/pull/73) the child of `ScrollView` to allow for unconstrained measurement.
- Fix stack layout during underflow ([#72])

### Added

- ScrollView can automatically adjust its content inset for the keyboard ([#55])

### Changed

- Improved element diffing ([#56])

## [0.7.0] - 2020-03-30

### Added

- Xcode 11 and Swift 5.1 support ([#67]).

### Changed

- Change how stack [layouts are measured][#68] to resolve an issue where text would be truncated.

### Removed

- Raise minimum deployment target from iOS 9.3 to iOS 10 ([#66]).

## [0.6.0] - 2020-02-24

### Added

- Add `keyboardDismissMode` property on ScrollView ([#57]).
- Add `textAlignment` property on TextField ([#53]).

## [0.5.0] - 2020-01-24

### Fixed

- Prevent divide-by-zero when a stack contains zero-size elements ([#52]).

### Added

- Add `fill` alignment to Aligned ([#42]).

### Documentation

- Fix typos in the tutorial ([#46]).
- Add docs to Overlay ([#45]).

## [0.4.0] - 2019-12-04

### Fixed

- Public init on Aligned ([#41]).

### Changed

- Guarantee that subviews are ordered the same as their associated elements ([#32]).

## [0.3.1] - 2019-11-15

### Fixed

- Do not run snapshot tests from CocoaPods ([#40]).
- Make tests with float comparisons more lenient for 32-bit ([#35]).

### Added

- Add Swift Package Manager support ([#37]).

### Documentation

- Add Getting Started section to README ([#38]).

## [0.3.0] - 2019-11-12

### Added

- Add Stack alignment options `justifyToStart`, `justifyToCenter`, and `justifyToEnd` ([#24]).
- Add ConstrainedAspectRatio element ([#23]).
- Add EqualStack element ([#26]).
- Add Rule element ([#22]).
- Add Aligned element ([#21]).
- Add a screen scale property to some elements ([#18]).
- Swift 5 support ([#15]).

### Changed

- Reorder the parameters of ConstrainedSize, Inset, Button, and Tappapble, so that the wrapped element is the last parameter ([#19]).

## [0.2.2] - 2019-03-29

- First stable release.

[main]: https://github.com/square/Blueprint/compare/0.37.0...HEAD
[0.37.0]: https://github.com/square/Blueprint/compare/0.36.1...0.37.0
[0.36.1]: https://github.com/square/Blueprint/compare/0.36.0...0.36.1
[0.36.0]: https://github.com/square/Blueprint/compare/0.35.1...0.36.0
[0.35.1]: https://github.com/square/Blueprint/compare/0.35.0...0.35.1
[0.35.0]: https://github.com/square/Blueprint/compare/0.34.0...0.35.0
[0.34.0]: https://github.com/square/Blueprint/compare/0.33.3...0.34.0
[0.33.3]: https://github.com/square/Blueprint/compare/0.33.2...0.33.3
[0.33.2]: https://github.com/square/Blueprint/compare/0.33.1...0.33.2
[0.33.1]: https://github.com/square/Blueprint/compare/0.33.0...0.33.1
[0.33.0]: https://github.com/square/Blueprint/compare/0.32.0...0.33.0
[0.32.0]: https://github.com/square/Blueprint/compare/0.31.0...0.32.0
[0.31.0]: https://github.com/square/Blueprint/compare/0.30.0...0.31.0
[0.30.0]: https://github.com/square/Blueprint/compare/0.29.0...0.30.0
[0.29.0]: https://github.com/square/Blueprint/compare/0.28.1...0.29.0
[0.28.1]: https://github.com/square/Blueprint/compare/0.28.0...0.28.1
[0.28.0]: https://github.com/square/Blueprint/compare/0.27.0...0.28.0
[0.27.0]: https://github.com/square/Blueprint/compare/0.26.0...0.27.0
[0.26.0]: https://github.com/square/Blueprint/compare/0.25.0...0.26.0
[0.25.0]: https://github.com/square/Blueprint/compare/0.24.0...0.25.0
[0.24.0]: https://github.com/square/Blueprint/compare/0.23.0...0.24.0
[0.23.0]: https://github.com/square/Blueprint/compare/0.22.0...0.23.0
[0.22.0]: https://github.com/square/Blueprint/compare/0.21.0...0.22.0
[0.21.0]: https://github.com/square/Blueprint/compare/0.20.0...0.21.0
[0.20.0]: https://github.com/square/Blueprint/compare/0.19.1...0.20.0
[0.19.1]: https://github.com/square/Blueprint/compare/0.19.0...0.19.1
[0.19.0]: https://github.com/square/Blueprint/compare/0.18.0...0.19.0
[0.18.0]: https://github.com/square/Blueprint/compare/0.17.1...0.18.0
[0.17.1]: https://github.com/square/Blueprint/compare/0.17.0...0.17.1
[0.17.0]: https://github.com/square/Blueprint/compare/0.16.0...0.17.0
[0.16.0]: https://github.com/square/Blueprint/compare/0.15.1...0.16.0
[0.15.1]: https://github.com/square/Blueprint/compare/0.15.0...0.15.1
[0.15.0]: https://github.com/square/Blueprint/compare/0.14.0...0.15.0
[0.14.0]: https://github.com/square/Blueprint/compare/0.13.1...0.14.0
[0.13.1]: https://github.com/square/Blueprint/compare/0.13.0...0.13.1
[0.13.0]: https://github.com/square/Blueprint/compare/0.12.2...0.13.0
[0.12.2]: https://github.com/square/Blueprint/compare/0.12.1...0.12.2
[0.12.1]: https://github.com/square/Blueprint/compare/0.12.0...0.12.1
[0.12.0]: https://github.com/square/Blueprint/compare/0.11.0...0.12.0
[0.11.0]: https://github.com/square/Blueprint/compare/0.10.0...0.11.0
[0.10.0]: https://github.com/square/Blueprint/compare/0.9.2...0.10.0
[0.9.2]: https://github.com/square/Blueprint/compare/0.9.1...0.9.2
[0.9.1]: https://github.com/square/Blueprint/compare/0.9.0...0.9.1
[0.9.0]: https://github.com/square/Blueprint/compare/0.8.0...0.9.0
[0.8.0]: https://github.com/square/Blueprint/compare/0.7.0...0.8.0
[0.7.0]: https://github.com/square/Blueprint/compare/0.6.0...0.7.0
[0.6.0]: https://github.com/square/Blueprint/compare/0.5.0...0.6.0
[0.5.0]: https://github.com/square/Blueprint/compare/0.4.0...0.5.0
[0.4.0]: https://github.com/square/Blueprint/compare/0.3.1...0.4.0
[0.3.1]: https://github.com/square/Blueprint/compare/0.3.0...0.3.1
[0.3.0]: https://github.com/square/Blueprint/compare/0.2.2...0.3.0
[0.2.2]: https://github.com/square/Blueprint/releases/tag/0.2.2
[#264]: https://github.com/square/Blueprint/pull/264
[#260]: https://github.com/square/Blueprint/pull/260
[#259]: https://github.com/square/Blueprint/pull/259
[#257]: https://github.com/square/Blueprint/pull/257
[#244]: https://github.com/square/Blueprint/pull/244
[#209]: https://github.com/square/Blueprint/pull/209
[#176]: https://github.com/square/Blueprint/pull/176
[#175]: https://github.com/square/Blueprint/pull/175
[#158]: https://github.com/square/Blueprint/pull/158
[#155]: https://github.com/square/Blueprint/pull/155
[#154]: https://github.com/square/Blueprint/pull/154
[#153]: https://github.com/square/Blueprint/pull/153
[#149]: https://github.com/square/Blueprint/pull/149
[#147]: https://github.com/square/Blueprint/pull/147
[#145]: https://github.com/square/Blueprint/pull/145
[#144]: https://github.com/square/Blueprint/pull/144
[#143]: https://github.com/square/Blueprint/pull/143
[#139]: https://github.com/square/Blueprint/pull/139
[#135]: https://github.com/square/Blueprint/pull/135
[#134]: https://github.com/square/Blueprint/pull/134
[#120]: https://github.com/square/Blueprint/pull/120
[#102]: https://github.com/square/Blueprint/pull/102
[#101]: https://github.com/square/Blueprint/pull/101
[#100]: https://github.com/square/Blueprint/pull/100
[#95]: https://github.com/square/Blueprint/pull/95
[#72]: https://github.com/square/Blueprint/pull/72
[#68]: https://github.com/square/Blueprint/pull/68
[#67]: https://github.com/square/Blueprint/pull/67
[#66]: https://github.com/square/Blueprint/pull/66
[#64]: https://github.com/square/Blueprint/pull/64
[#57]: https://github.com/square/Blueprint/pull/57
[#56]: https://github.com/square/Blueprint/pull/56
[#55]: https://github.com/square/Blueprint/pull/55
[#53]: https://github.com/square/Blueprint/pull/53
[#52]: https://github.com/square/Blueprint/pull/52
[#46]: https://github.com/square/Blueprint/pull/46
[#45]: https://github.com/square/Blueprint/pull/45
[#42]: https://github.com/square/Blueprint/pull/42
[#41]: https://github.com/square/Blueprint/pull/41
[#40]: https://github.com/square/Blueprint/pull/40
[#38]: https://github.com/square/Blueprint/pull/38
[#37]: https://github.com/square/Blueprint/pull/37
[#35]: https://github.com/square/Blueprint/pull/35
[#32]: https://github.com/square/Blueprint/pull/32
[#26]: https://github.com/square/Blueprint/pull/26
[#24]: https://github.com/square/Blueprint/pull/24
[#23]: https://github.com/square/Blueprint/pull/23
[#22]: https://github.com/square/Blueprint/pull/22
[#21]: https://github.com/square/Blueprint/pull/21
[#19]: https://github.com/square/Blueprint/pull/19
[#18]: https://github.com/square/Blueprint/pull/18
[#15]: https://github.com/square/Blueprint/pull/15<|MERGE_RESOLUTION|>--- conflicted
+++ resolved
@@ -12,12 +12,9 @@
 ### Added
 
 - Shadows on `Label` and `AttributedLabel`
-<<<<<<< HEAD
+- Accessibility increment, decrement and activate actions now available on `AccessibilityElement`
 - `Decorate` has a new `aligned` positioning, that uses stack-style `Alignment` values and alignment guides.
 - The context vended to custom `Decorate` positions includes the decorated content size.
-=======
-- Accessibility increment, decrement and activate actions now available on `AccessibilityElement`
->>>>>>> 3f3277e5
 
 ### Removed
 
