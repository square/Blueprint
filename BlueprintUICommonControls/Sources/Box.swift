--- conflicted
+++ resolved
@@ -304,13 +304,9 @@
 fileprivate final class BoxView: UIView {
 
     let contentView = UIView()
-<<<<<<< HEAD
     
     var shadowRoundCorners: UIRectCorner = .allCorners
-    
-=======
-
->>>>>>> 4428e60e
+
     override init(frame: CGRect) {
         super.init(frame: frame)
         contentView.frame = bounds
