--- conflicted
+++ resolved
@@ -133,13 +133,8 @@
 
     public var content: ElementContent {
 
-<<<<<<< HEAD
         ElementContent(cacheKey: self) { constraint, environment -> CGSize in
-            let text = displayableAttributedText
-=======
-        ElementContent { constraint, environment -> CGSize in
             let text = displayableAttributedText(environment: environment)
->>>>>>> 6dafc50e
             let label = Self.prototypeLabel
             label.update(model: self, text: text, environment: environment, isMeasuring: true)
             let size = label.sizeThatFits(constraint.maximum)
