--- conflicted
+++ resolved
@@ -133,13 +133,8 @@
 
     public var content: ElementContent {
 
-<<<<<<< HEAD
-        ElementContent(cacheKey: self) { constraint, environment -> CGSize in
-            let text = displayableAttributedText
-=======
         ElementContent(validationKey: self) { constraint, environment -> CGSize in
             let text = displayableAttributedText(environment: environment)
->>>>>>> 094dbcdd
             let label = Self.prototypeLabel
             label.update(model: self, text: text, environment: environment, isMeasuring: true)
             let size = label.sizeThatFits(constraint.maximum)
