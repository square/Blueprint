--- conflicted
+++ resolved
@@ -496,12 +496,6 @@
 
         func update(model: AttributedLabel, environment: Environment) {
             self.model = model
-<<<<<<< HEAD
-
-
-
-=======
->>>>>>> 928d5cfc
             labelView.update(
                 model: model,
                 text: model.displayableAttributedText,
