// !$*UTF8*$!
{
	archiveVersion = 1;
	classes = {
	};
	objectVersion = 50;
	objects = {

/* Begin PBXBuildFile section */
<<<<<<< HEAD
		0A50E8DF24A69DB70049705B /* PointerInteractionViewController.swift in Sources */ = {isa = PBXBuildFile; fileRef = 0A50E8DE24A69DB70049705B /* PointerInteractionViewController.swift */; };
=======
		0A50E8DB24A685DA0049705B /* RootViewController.swift in Sources */ = {isa = PBXBuildFile; fileRef = 0A50E8DA24A685DA0049705B /* RootViewController.swift */; };
>>>>>>> bf66d332
		0AEA09B32428360500F9ED0C /* ScrollViewKeyboardViewController.swift in Sources */ = {isa = PBXBuildFile; fileRef = 0AEA09B22428360500F9ED0C /* ScrollViewKeyboardViewController.swift */; };
		0AEF0C4E24463B880092248C /* XcodePreviewDemo.swift in Sources */ = {isa = PBXBuildFile; fileRef = 0AEF0C4D24463B880092248C /* XcodePreviewDemo.swift */; };
		0AF36345246266AF0027E172 /* README.md in Resources */ = {isa = PBXBuildFile; fileRef = 0AF36342246266AF0027E172 /* README.md */; };
		0AF36346246266AF0027E172 /* RELEASING.md in Resources */ = {isa = PBXBuildFile; fileRef = 0AF36343246266AF0027E172 /* RELEASING.md */; };
		0AF36347246266AF0027E172 /* CHANGELOG.md in Resources */ = {isa = PBXBuildFile; fileRef = 0AF36344246266AF0027E172 /* CHANGELOG.md */; };
		2009E82B0B9D98A685E8637B /* libPods-Tutorial 1.a in Frameworks */ = {isa = PBXBuildFile; fileRef = 237956659E4F5F4AEE53B303 /* libPods-Tutorial 1.a */; };
		4EE23713D657C21C6806E771 /* libPods-SampleApp.a in Frameworks */ = {isa = PBXBuildFile; fileRef = ADDB22E4D9B4379A15C5AF69 /* libPods-SampleApp.a */; };
		6B58C7884AE69FA55EA64E57 /* libPods-Tutorial 2 (Completed).a in Frameworks */ = {isa = PBXBuildFile; fileRef = 187E50F5B5395EA0C0BCA8B2 /* libPods-Tutorial 2 (Completed).a */; };
		7A4B688424DB3BE300E10D7A /* ResponsiveViewController.swift in Sources */ = {isa = PBXBuildFile; fileRef = 7A4B688324DB3BE300E10D7A /* ResponsiveViewController.swift */; };
		97545519223C12E9003E353F /* PostsViewController.swift in Sources */ = {isa = PBXBuildFile; fileRef = 97545510223C12E9003E353F /* PostsViewController.swift */; };
		9754551A223C12E9003E353F /* AppDelegate.swift in Sources */ = {isa = PBXBuildFile; fileRef = 97545511223C12E9003E353F /* AppDelegate.swift */; };
		9754551B223C12E9003E353F /* Assets.xcassets in Resources */ = {isa = PBXBuildFile; fileRef = 97545513223C12E9003E353F /* Assets.xcassets */; };
		9754551C223C12E9003E353F /* LaunchScreen.storyboard in Resources */ = {isa = PBXBuildFile; fileRef = 97545514223C12E9003E353F /* LaunchScreen.storyboard */; };
		9796EC42224D1D2000E729F3 /* Assets.xcassets in Resources */ = {isa = PBXBuildFile; fileRef = 97545513223C12E9003E353F /* Assets.xcassets */; };
		9796EC43224D1D2000E729F3 /* LaunchScreen.storyboard in Resources */ = {isa = PBXBuildFile; fileRef = 97545514223C12E9003E353F /* LaunchScreen.storyboard */; };
		9796EC4A224D1D5B00E729F3 /* ViewController.swift in Sources */ = {isa = PBXBuildFile; fileRef = 9796EC49224D1D5A00E729F3 /* ViewController.swift */; };
		9796EC4B224D1D6000E729F3 /* AppDelegate.swift in Sources */ = {isa = PBXBuildFile; fileRef = 9796EC39224D1CFE00E729F3 /* AppDelegate.swift */; };
		9796EC5A224DB3BF00E729F3 /* Assets.xcassets in Resources */ = {isa = PBXBuildFile; fileRef = 97545513223C12E9003E353F /* Assets.xcassets */; };
		9796EC5B224DB3BF00E729F3 /* LaunchScreen.storyboard in Resources */ = {isa = PBXBuildFile; fileRef = 97545514223C12E9003E353F /* LaunchScreen.storyboard */; };
		9796EC69224DB3C500E729F3 /* Assets.xcassets in Resources */ = {isa = PBXBuildFile; fileRef = 97545513223C12E9003E353F /* Assets.xcassets */; };
		9796EC6A224DB3C500E729F3 /* LaunchScreen.storyboard in Resources */ = {isa = PBXBuildFile; fileRef = 97545514223C12E9003E353F /* LaunchScreen.storyboard */; };
		9796EC70224DB3DF00E729F3 /* ViewController.swift in Sources */ = {isa = PBXBuildFile; fileRef = 9796EC50224DB3B500E729F3 /* ViewController.swift */; };
		9796EC71224DB3DF00E729F3 /* AppDelegate.swift in Sources */ = {isa = PBXBuildFile; fileRef = 9796EC51224DB3B500E729F3 /* AppDelegate.swift */; };
		9796EC72224DB3E300E729F3 /* ViewController.swift in Sources */ = {isa = PBXBuildFile; fileRef = 9796EC4D224DB3B500E729F3 /* ViewController.swift */; };
		9796EC73224DB3E300E729F3 /* AppDelegate.swift in Sources */ = {isa = PBXBuildFile; fileRef = 9796EC4E224DB3B500E729F3 /* AppDelegate.swift */; };
		9796EC75224DB41500E729F3 /* ReceiptElement.swift in Sources */ = {isa = PBXBuildFile; fileRef = 9796EC74224DB41500E729F3 /* ReceiptElement.swift */; };
		9796EC7A224DB90B00E729F3 /* LineItemElement.swift in Sources */ = {isa = PBXBuildFile; fileRef = 9796EC79224DB90B00E729F3 /* LineItemElement.swift */; };
		9796EC7C224DBE0000E729F3 /* RuleElement.swift in Sources */ = {isa = PBXBuildFile; fileRef = 9796EC7B224DBE0000E729F3 /* RuleElement.swift */; };
		9796EC80224DD67900E729F3 /* Purchase.swift in Sources */ = {isa = PBXBuildFile; fileRef = 9796EC7F224DD67900E729F3 /* Purchase.swift */; };
		979F49ED224D1BD300A3C5D4 /* Assets.xcassets in Resources */ = {isa = PBXBuildFile; fileRef = 97545513223C12E9003E353F /* Assets.xcassets */; };
		979F49EE224D1BD300A3C5D4 /* LaunchScreen.storyboard in Resources */ = {isa = PBXBuildFile; fileRef = 97545514223C12E9003E353F /* LaunchScreen.storyboard */; };
		979F49F4224D1BF200A3C5D4 /* AppDelegate.swift in Sources */ = {isa = PBXBuildFile; fileRef = 979F49E4224D1B6C00A3C5D4 /* AppDelegate.swift */; };
		A7611DAC06D59DA383B1870E /* libPods-Tutorial 1 (Completed).a in Frameworks */ = {isa = PBXBuildFile; fileRef = 2B42C382728D022D1B556802 /* libPods-Tutorial 1 (Completed).a */; };
		D72C504447FA36584122770B /* libPods-Tutorial 2.a in Frameworks */ = {isa = PBXBuildFile; fileRef = 5FCF8B77DD126D724029EB47 /* libPods-Tutorial 2.a */; };
/* End PBXBuildFile section */

/* Begin PBXFileReference section */
<<<<<<< HEAD
		0A50E8DE24A69DB70049705B /* PointerInteractionViewController.swift */ = {isa = PBXFileReference; lastKnownFileType = sourcecode.swift; path = PointerInteractionViewController.swift; sourceTree = "<group>"; };
=======
		0A50E8DA24A685DA0049705B /* RootViewController.swift */ = {isa = PBXFileReference; lastKnownFileType = sourcecode.swift; path = RootViewController.swift; sourceTree = "<group>"; };
>>>>>>> bf66d332
		0AEA09B22428360500F9ED0C /* ScrollViewKeyboardViewController.swift */ = {isa = PBXFileReference; lastKnownFileType = sourcecode.swift; path = ScrollViewKeyboardViewController.swift; sourceTree = "<group>"; };
		0AEF0C4D24463B880092248C /* XcodePreviewDemo.swift */ = {isa = PBXFileReference; lastKnownFileType = sourcecode.swift; path = XcodePreviewDemo.swift; sourceTree = "<group>"; };
		0AF36342246266AF0027E172 /* README.md */ = {isa = PBXFileReference; fileEncoding = 4; lastKnownFileType = net.daringfireball.markdown; name = README.md; path = ../README.md; sourceTree = "<group>"; };
		0AF36343246266AF0027E172 /* RELEASING.md */ = {isa = PBXFileReference; fileEncoding = 4; lastKnownFileType = net.daringfireball.markdown; name = RELEASING.md; path = ../RELEASING.md; sourceTree = "<group>"; };
		0AF36344246266AF0027E172 /* CHANGELOG.md */ = {isa = PBXFileReference; fileEncoding = 4; lastKnownFileType = net.daringfireball.markdown; name = CHANGELOG.md; path = ../CHANGELOG.md; sourceTree = "<group>"; };
		0DA29F056002872418F7D2C9 /* Pods-SampleApp.debug.xcconfig */ = {isa = PBXFileReference; includeInIndex = 1; lastKnownFileType = text.xcconfig; name = "Pods-SampleApp.debug.xcconfig"; path = "Target Support Files/Pods-SampleApp/Pods-SampleApp.debug.xcconfig"; sourceTree = "<group>"; };
		187E50F5B5395EA0C0BCA8B2 /* libPods-Tutorial 2 (Completed).a */ = {isa = PBXFileReference; explicitFileType = archive.ar; includeInIndex = 0; path = "libPods-Tutorial 2 (Completed).a"; sourceTree = BUILT_PRODUCTS_DIR; };
		1A147478D522E763BFC19F37 /* Pods-Tutorial 2 (Completed).debug.xcconfig */ = {isa = PBXFileReference; includeInIndex = 1; lastKnownFileType = text.xcconfig; name = "Pods-Tutorial 2 (Completed).debug.xcconfig"; path = "Target Support Files/Pods-Tutorial 2 (Completed)/Pods-Tutorial 2 (Completed).debug.xcconfig"; sourceTree = "<group>"; };
		237956659E4F5F4AEE53B303 /* libPods-Tutorial 1.a */ = {isa = PBXFileReference; explicitFileType = archive.ar; includeInIndex = 0; path = "libPods-Tutorial 1.a"; sourceTree = BUILT_PRODUCTS_DIR; };
		2B42C382728D022D1B556802 /* libPods-Tutorial 1 (Completed).a */ = {isa = PBXFileReference; explicitFileType = archive.ar; includeInIndex = 0; path = "libPods-Tutorial 1 (Completed).a"; sourceTree = BUILT_PRODUCTS_DIR; };
		2C24AF26BD9F959834BD0A25 /* Pods-Tutorial1.debug.xcconfig */ = {isa = PBXFileReference; includeInIndex = 1; lastKnownFileType = text.xcconfig; name = "Pods-Tutorial1.debug.xcconfig"; path = "../../Pods/Target Support Files/Pods-Tutorial1/Pods-Tutorial1.debug.xcconfig"; sourceTree = "<group>"; };
		2F2123B124F06446978E629D /* Pods-SampleApp.release.xcconfig */ = {isa = PBXFileReference; includeInIndex = 1; lastKnownFileType = text.xcconfig; name = "Pods-SampleApp.release.xcconfig"; path = "Target Support Files/Pods-SampleApp/Pods-SampleApp.release.xcconfig"; sourceTree = "<group>"; };
		5FCF8B77DD126D724029EB47 /* libPods-Tutorial 2.a */ = {isa = PBXFileReference; explicitFileType = archive.ar; includeInIndex = 0; path = "libPods-Tutorial 2.a"; sourceTree = BUILT_PRODUCTS_DIR; };
		6D524EC9EF929FCE2F54EC85 /* Pods-Tutorial1.release.xcconfig */ = {isa = PBXFileReference; includeInIndex = 1; lastKnownFileType = text.xcconfig; name = "Pods-Tutorial1.release.xcconfig"; path = "../../Pods/Target Support Files/Pods-Tutorial1/Pods-Tutorial1.release.xcconfig"; sourceTree = "<group>"; };
		70E2DBB7A375C527D66B2643 /* Pods-Tutorial 1.debug.xcconfig */ = {isa = PBXFileReference; includeInIndex = 1; lastKnownFileType = text.xcconfig; name = "Pods-Tutorial 1.debug.xcconfig"; path = "Target Support Files/Pods-Tutorial 1/Pods-Tutorial 1.debug.xcconfig"; sourceTree = "<group>"; };
		7A4B688324DB3BE300E10D7A /* ResponsiveViewController.swift */ = {isa = PBXFileReference; lastKnownFileType = sourcecode.swift; path = ResponsiveViewController.swift; sourceTree = "<group>"; };
		7A5624391C38E617246C4356 /* Pods-Tutorial 2.debug.xcconfig */ = {isa = PBXFileReference; includeInIndex = 1; lastKnownFileType = text.xcconfig; name = "Pods-Tutorial 2.debug.xcconfig"; path = "Target Support Files/Pods-Tutorial 2/Pods-Tutorial 2.debug.xcconfig"; sourceTree = "<group>"; };
		7EA5EE31421ECA2CA9457450 /* Pods-Tutorial 2.release.xcconfig */ = {isa = PBXFileReference; includeInIndex = 1; lastKnownFileType = text.xcconfig; name = "Pods-Tutorial 2.release.xcconfig"; path = "Target Support Files/Pods-Tutorial 2/Pods-Tutorial 2.release.xcconfig"; sourceTree = "<group>"; };
		8501C9E99E00354D89175E65 /* Pods-Tutorial 1.release.xcconfig */ = {isa = PBXFileReference; includeInIndex = 1; lastKnownFileType = text.xcconfig; name = "Pods-Tutorial 1.release.xcconfig"; path = "Target Support Files/Pods-Tutorial 1/Pods-Tutorial 1.release.xcconfig"; sourceTree = "<group>"; };
		975454FA223C1289003E353F /* SampleApp.app */ = {isa = PBXFileReference; explicitFileType = wrapper.application; includeInIndex = 0; path = SampleApp.app; sourceTree = BUILT_PRODUCTS_DIR; };
		97545510223C12E9003E353F /* PostsViewController.swift */ = {isa = PBXFileReference; fileEncoding = 4; lastKnownFileType = sourcecode.swift; path = PostsViewController.swift; sourceTree = "<group>"; };
		97545511223C12E9003E353F /* AppDelegate.swift */ = {isa = PBXFileReference; fileEncoding = 4; lastKnownFileType = sourcecode.swift; path = AppDelegate.swift; sourceTree = "<group>"; };
		97545513223C12E9003E353F /* Assets.xcassets */ = {isa = PBXFileReference; lastKnownFileType = folder.assetcatalog; path = Assets.xcassets; sourceTree = "<group>"; };
		97545515223C12E9003E353F /* Base */ = {isa = PBXFileReference; lastKnownFileType = file.storyboard; name = Base; path = Base.lproj/LaunchScreen.storyboard; sourceTree = "<group>"; };
		97545518223C12E9003E353F /* Info.plist */ = {isa = PBXFileReference; fileEncoding = 4; lastKnownFileType = text.plist.xml; path = Info.plist; sourceTree = "<group>"; };
		9796EC39224D1CFE00E729F3 /* AppDelegate.swift */ = {isa = PBXFileReference; fileEncoding = 4; lastKnownFileType = sourcecode.swift; path = AppDelegate.swift; sourceTree = "<group>"; };
		9796EC47224D1D2000E729F3 /* Tutorial 1 (Completed).app */ = {isa = PBXFileReference; explicitFileType = wrapper.application; includeInIndex = 0; path = "Tutorial 1 (Completed).app"; sourceTree = BUILT_PRODUCTS_DIR; };
		9796EC49224D1D5A00E729F3 /* ViewController.swift */ = {isa = PBXFileReference; lastKnownFileType = sourcecode.swift; path = ViewController.swift; sourceTree = "<group>"; };
		9796EC4D224DB3B500E729F3 /* ViewController.swift */ = {isa = PBXFileReference; lastKnownFileType = sourcecode.swift; path = ViewController.swift; sourceTree = "<group>"; };
		9796EC4E224DB3B500E729F3 /* AppDelegate.swift */ = {isa = PBXFileReference; lastKnownFileType = sourcecode.swift; path = AppDelegate.swift; sourceTree = "<group>"; };
		9796EC50224DB3B500E729F3 /* ViewController.swift */ = {isa = PBXFileReference; lastKnownFileType = sourcecode.swift; path = ViewController.swift; sourceTree = "<group>"; };
		9796EC51224DB3B500E729F3 /* AppDelegate.swift */ = {isa = PBXFileReference; lastKnownFileType = sourcecode.swift; path = AppDelegate.swift; sourceTree = "<group>"; };
		9796EC5F224DB3BF00E729F3 /* Tutorial 2.app */ = {isa = PBXFileReference; explicitFileType = wrapper.application; includeInIndex = 0; path = "Tutorial 2.app"; sourceTree = BUILT_PRODUCTS_DIR; };
		9796EC6E224DB3C500E729F3 /* Tutorial 2 (Completed).app */ = {isa = PBXFileReference; explicitFileType = wrapper.application; includeInIndex = 0; path = "Tutorial 2 (Completed).app"; sourceTree = BUILT_PRODUCTS_DIR; };
		9796EC74224DB41500E729F3 /* ReceiptElement.swift */ = {isa = PBXFileReference; lastKnownFileType = sourcecode.swift; path = ReceiptElement.swift; sourceTree = "<group>"; };
		9796EC79224DB90B00E729F3 /* LineItemElement.swift */ = {isa = PBXFileReference; lastKnownFileType = sourcecode.swift; path = LineItemElement.swift; sourceTree = "<group>"; };
		9796EC7B224DBE0000E729F3 /* RuleElement.swift */ = {isa = PBXFileReference; lastKnownFileType = sourcecode.swift; path = RuleElement.swift; sourceTree = "<group>"; };
		9796EC7F224DD67900E729F3 /* Purchase.swift */ = {isa = PBXFileReference; lastKnownFileType = sourcecode.swift; path = Purchase.swift; sourceTree = "<group>"; };
		979F49E4224D1B6C00A3C5D4 /* AppDelegate.swift */ = {isa = PBXFileReference; lastKnownFileType = sourcecode.swift; path = AppDelegate.swift; sourceTree = "<group>"; };
		979F49F2224D1BD300A3C5D4 /* Tutorial 1.app */ = {isa = PBXFileReference; explicitFileType = wrapper.application; includeInIndex = 0; path = "Tutorial 1.app"; sourceTree = BUILT_PRODUCTS_DIR; };
		9D59D92E955A10C9F7EF0730 /* Pods-Tutorial 2 (Completed).release.xcconfig */ = {isa = PBXFileReference; includeInIndex = 1; lastKnownFileType = text.xcconfig; name = "Pods-Tutorial 2 (Completed).release.xcconfig"; path = "Target Support Files/Pods-Tutorial 2 (Completed)/Pods-Tutorial 2 (Completed).release.xcconfig"; sourceTree = "<group>"; };
		ADDB22E4D9B4379A15C5AF69 /* libPods-SampleApp.a */ = {isa = PBXFileReference; explicitFileType = archive.ar; includeInIndex = 0; path = "libPods-SampleApp.a"; sourceTree = BUILT_PRODUCTS_DIR; };
		CC5FC85BE57034BE39916388 /* Pods-Tutorial 1 (Completed).debug.xcconfig */ = {isa = PBXFileReference; includeInIndex = 1; lastKnownFileType = text.xcconfig; name = "Pods-Tutorial 1 (Completed).debug.xcconfig"; path = "Target Support Files/Pods-Tutorial 1 (Completed)/Pods-Tutorial 1 (Completed).debug.xcconfig"; sourceTree = "<group>"; };
		F211AAFE0FF4DC614FC65630 /* Pods-Tutorial 1 (Completed).release.xcconfig */ = {isa = PBXFileReference; includeInIndex = 1; lastKnownFileType = text.xcconfig; name = "Pods-Tutorial 1 (Completed).release.xcconfig"; path = "Target Support Files/Pods-Tutorial 1 (Completed)/Pods-Tutorial 1 (Completed).release.xcconfig"; sourceTree = "<group>"; };
/* End PBXFileReference section */

/* Begin PBXFrameworksBuildPhase section */
		975454F7223C1289003E353F /* Frameworks */ = {
			isa = PBXFrameworksBuildPhase;
			buildActionMask = 2147483647;
			files = (
				4EE23713D657C21C6806E771 /* libPods-SampleApp.a in Frameworks */,
			);
			runOnlyForDeploymentPostprocessing = 0;
		};
		9796EC3F224D1D2000E729F3 /* Frameworks */ = {
			isa = PBXFrameworksBuildPhase;
			buildActionMask = 2147483647;
			files = (
				A7611DAC06D59DA383B1870E /* libPods-Tutorial 1 (Completed).a in Frameworks */,
			);
			runOnlyForDeploymentPostprocessing = 0;
		};
		9796EC57224DB3BF00E729F3 /* Frameworks */ = {
			isa = PBXFrameworksBuildPhase;
			buildActionMask = 2147483647;
			files = (
				D72C504447FA36584122770B /* libPods-Tutorial 2.a in Frameworks */,
			);
			runOnlyForDeploymentPostprocessing = 0;
		};
		9796EC66224DB3C500E729F3 /* Frameworks */ = {
			isa = PBXFrameworksBuildPhase;
			buildActionMask = 2147483647;
			files = (
				6B58C7884AE69FA55EA64E57 /* libPods-Tutorial 2 (Completed).a in Frameworks */,
			);
			runOnlyForDeploymentPostprocessing = 0;
		};
		979F49EA224D1BD300A3C5D4 /* Frameworks */ = {
			isa = PBXFrameworksBuildPhase;
			buildActionMask = 2147483647;
			files = (
				2009E82B0B9D98A685E8637B /* libPods-Tutorial 1.a in Frameworks */,
			);
			runOnlyForDeploymentPostprocessing = 0;
		};
/* End PBXFrameworksBuildPhase section */

/* Begin PBXGroup section */
		69943C07C9B6B3DCFC875540 /* Frameworks */ = {
			isa = PBXGroup;
			children = (
				ADDB22E4D9B4379A15C5AF69 /* libPods-SampleApp.a */,
				237956659E4F5F4AEE53B303 /* libPods-Tutorial 1.a */,
				2B42C382728D022D1B556802 /* libPods-Tutorial 1 (Completed).a */,
				5FCF8B77DD126D724029EB47 /* libPods-Tutorial 2.a */,
				187E50F5B5395EA0C0BCA8B2 /* libPods-Tutorial 2 (Completed).a */,
			);
			name = Frameworks;
			sourceTree = "<group>";
		};
		975454F1223C1289003E353F = {
			isa = PBXGroup;
			children = (
				0AF36344246266AF0027E172 /* CHANGELOG.md */,
				0AF36342246266AF0027E172 /* README.md */,
				0AF36343246266AF0027E172 /* RELEASING.md */,
				97545512223C12E9003E353F /* Resources */,
				9754550F223C12E9003E353F /* Sources */,
				979F49E1224D1B4500A3C5D4 /* Tutorials */,
				975454FB223C1289003E353F /* Products */,
				BC66766C3ED64DAEF49CBABD /* Pods */,
				69943C07C9B6B3DCFC875540 /* Frameworks */,
			);
			sourceTree = "<group>";
		};
		975454FB223C1289003E353F /* Products */ = {
			isa = PBXGroup;
			children = (
				975454FA223C1289003E353F /* SampleApp.app */,
				979F49F2224D1BD300A3C5D4 /* Tutorial 1.app */,
				9796EC47224D1D2000E729F3 /* Tutorial 1 (Completed).app */,
				9796EC5F224DB3BF00E729F3 /* Tutorial 2.app */,
				9796EC6E224DB3C500E729F3 /* Tutorial 2 (Completed).app */,
			);
			name = Products;
			sourceTree = "<group>";
		};
		9754550F223C12E9003E353F /* Sources */ = {
			isa = PBXGroup;
			children = (
				0A50E8DA24A685DA0049705B /* RootViewController.swift */,
				97545510223C12E9003E353F /* PostsViewController.swift */,
				7A4B688324DB3BE300E10D7A /* ResponsiveViewController.swift */,
				0AEA09B22428360500F9ED0C /* ScrollViewKeyboardViewController.swift */,
				0A50E8DE24A69DB70049705B /* PointerInteractionViewController.swift */,
				97545511223C12E9003E353F /* AppDelegate.swift */,
				0AEF0C4D24463B880092248C /* XcodePreviewDemo.swift */,
			);
			path = Sources;
			sourceTree = "<group>";
		};
		97545512223C12E9003E353F /* Resources */ = {
			isa = PBXGroup;
			children = (
				97545513223C12E9003E353F /* Assets.xcassets */,
				97545514223C12E9003E353F /* LaunchScreen.storyboard */,
				97545518223C12E9003E353F /* Info.plist */,
			);
			path = Resources;
			sourceTree = "<group>";
		};
		9796EC38224D1CFD00E729F3 /* Tutorial 1 (Completed) */ = {
			isa = PBXGroup;
			children = (
				9796EC39224D1CFE00E729F3 /* AppDelegate.swift */,
				9796EC49224D1D5A00E729F3 /* ViewController.swift */,
			);
			path = "Tutorial 1 (Completed)";
			sourceTree = "<group>";
		};
		9796EC4C224DB3B500E729F3 /* Tutorial 2 (Completed) */ = {
			isa = PBXGroup;
			children = (
				9796EC7F224DD67900E729F3 /* Purchase.swift */,
				9796EC4D224DB3B500E729F3 /* ViewController.swift */,
				9796EC4E224DB3B500E729F3 /* AppDelegate.swift */,
				9796EC74224DB41500E729F3 /* ReceiptElement.swift */,
				9796EC79224DB90B00E729F3 /* LineItemElement.swift */,
				9796EC7B224DBE0000E729F3 /* RuleElement.swift */,
			);
			path = "Tutorial 2 (Completed)";
			sourceTree = "<group>";
		};
		9796EC4F224DB3B500E729F3 /* Tutorial 2 */ = {
			isa = PBXGroup;
			children = (
				9796EC50224DB3B500E729F3 /* ViewController.swift */,
				9796EC51224DB3B500E729F3 /* AppDelegate.swift */,
			);
			path = "Tutorial 2";
			sourceTree = "<group>";
		};
		979F49E1224D1B4500A3C5D4 /* Tutorials */ = {
			isa = PBXGroup;
			children = (
				979F49E2224D1B4F00A3C5D4 /* Tutorial1 */,
				9796EC38224D1CFD00E729F3 /* Tutorial 1 (Completed) */,
				9796EC4F224DB3B500E729F3 /* Tutorial 2 */,
				9796EC4C224DB3B500E729F3 /* Tutorial 2 (Completed) */,
			);
			path = Tutorials;
			sourceTree = "<group>";
		};
		979F49E2224D1B4F00A3C5D4 /* Tutorial1 */ = {
			isa = PBXGroup;
			children = (
				979F49E4224D1B6C00A3C5D4 /* AppDelegate.swift */,
			);
			name = Tutorial1;
			path = "Tutorial 1";
			sourceTree = "<group>";
		};
		BC66766C3ED64DAEF49CBABD /* Pods */ = {
			isa = PBXGroup;
			children = (
				0DA29F056002872418F7D2C9 /* Pods-SampleApp.debug.xcconfig */,
				2F2123B124F06446978E629D /* Pods-SampleApp.release.xcconfig */,
				2C24AF26BD9F959834BD0A25 /* Pods-Tutorial1.debug.xcconfig */,
				6D524EC9EF929FCE2F54EC85 /* Pods-Tutorial1.release.xcconfig */,
				70E2DBB7A375C527D66B2643 /* Pods-Tutorial 1.debug.xcconfig */,
				8501C9E99E00354D89175E65 /* Pods-Tutorial 1.release.xcconfig */,
				CC5FC85BE57034BE39916388 /* Pods-Tutorial 1 (Completed).debug.xcconfig */,
				F211AAFE0FF4DC614FC65630 /* Pods-Tutorial 1 (Completed).release.xcconfig */,
				7A5624391C38E617246C4356 /* Pods-Tutorial 2.debug.xcconfig */,
				7EA5EE31421ECA2CA9457450 /* Pods-Tutorial 2.release.xcconfig */,
				1A147478D522E763BFC19F37 /* Pods-Tutorial 2 (Completed).debug.xcconfig */,
				9D59D92E955A10C9F7EF0730 /* Pods-Tutorial 2 (Completed).release.xcconfig */,
			);
			path = Pods;
			sourceTree = "<group>";
		};
/* End PBXGroup section */

/* Begin PBXNativeTarget section */
		975454F9223C1289003E353F /* SampleApp */ = {
			isa = PBXNativeTarget;
			buildConfigurationList = 9754550C223C128B003E353F /* Build configuration list for PBXNativeTarget "SampleApp" */;
			buildPhases = (
				6DD21A891D7570215C38D645 /* [CP] Check Pods Manifest.lock */,
				975454F6223C1289003E353F /* Sources */,
				975454F7223C1289003E353F /* Frameworks */,
				975454F8223C1289003E353F /* Resources */,
			);
			buildRules = (
			);
			dependencies = (
			);
			name = SampleApp;
			productName = SampleApp;
			productReference = 975454FA223C1289003E353F /* SampleApp.app */;
			productType = "com.apple.product-type.application";
		};
		9796EC3B224D1D2000E729F3 /* Tutorial 1 (Completed) */ = {
			isa = PBXNativeTarget;
			buildConfigurationList = 9796EC44224D1D2000E729F3 /* Build configuration list for PBXNativeTarget "Tutorial 1 (Completed)" */;
			buildPhases = (
				9796EC3C224D1D2000E729F3 /* [CP] Check Pods Manifest.lock */,
				9796EC3D224D1D2000E729F3 /* Sources */,
				9796EC3F224D1D2000E729F3 /* Frameworks */,
				9796EC41224D1D2000E729F3 /* Resources */,
			);
			buildRules = (
			);
			dependencies = (
			);
			name = "Tutorial 1 (Completed)";
			productName = SampleApp;
			productReference = 9796EC47224D1D2000E729F3 /* Tutorial 1 (Completed).app */;
			productType = "com.apple.product-type.application";
		};
		9796EC52224DB3BF00E729F3 /* Tutorial 2 */ = {
			isa = PBXNativeTarget;
			buildConfigurationList = 9796EC5C224DB3BF00E729F3 /* Build configuration list for PBXNativeTarget "Tutorial 2" */;
			buildPhases = (
				9796EC53224DB3BF00E729F3 /* [CP] Check Pods Manifest.lock */,
				9796EC54224DB3BF00E729F3 /* Sources */,
				9796EC57224DB3BF00E729F3 /* Frameworks */,
				9796EC59224DB3BF00E729F3 /* Resources */,
			);
			buildRules = (
			);
			dependencies = (
			);
			name = "Tutorial 2";
			productName = SampleApp;
			productReference = 9796EC5F224DB3BF00E729F3 /* Tutorial 2.app */;
			productType = "com.apple.product-type.application";
		};
		9796EC61224DB3C500E729F3 /* Tutorial 2 (Completed) */ = {
			isa = PBXNativeTarget;
			buildConfigurationList = 9796EC6B224DB3C500E729F3 /* Build configuration list for PBXNativeTarget "Tutorial 2 (Completed)" */;
			buildPhases = (
				9796EC62224DB3C500E729F3 /* [CP] Check Pods Manifest.lock */,
				9796EC63224DB3C500E729F3 /* Sources */,
				9796EC66224DB3C500E729F3 /* Frameworks */,
				9796EC68224DB3C500E729F3 /* Resources */,
			);
			buildRules = (
			);
			dependencies = (
			);
			name = "Tutorial 2 (Completed)";
			productName = SampleApp;
			productReference = 9796EC6E224DB3C500E729F3 /* Tutorial 2 (Completed).app */;
			productType = "com.apple.product-type.application";
		};
		979F49E5224D1BD300A3C5D4 /* Tutorial 1 */ = {
			isa = PBXNativeTarget;
			buildConfigurationList = 979F49EF224D1BD300A3C5D4 /* Build configuration list for PBXNativeTarget "Tutorial 1" */;
			buildPhases = (
				5C44B0027B3C66DF83F44D0A /* [CP] Check Pods Manifest.lock */,
				979F49E7224D1BD300A3C5D4 /* Sources */,
				979F49EA224D1BD300A3C5D4 /* Frameworks */,
				979F49EC224D1BD300A3C5D4 /* Resources */,
			);
			buildRules = (
			);
			dependencies = (
			);
			name = "Tutorial 1";
			productName = SampleApp;
			productReference = 979F49F2224D1BD300A3C5D4 /* Tutorial 1.app */;
			productType = "com.apple.product-type.application";
		};
/* End PBXNativeTarget section */

/* Begin PBXProject section */
		975454F2223C1289003E353F /* Project object */ = {
			isa = PBXProject;
			attributes = {
				LastSwiftUpdateCheck = 1010;
				LastUpgradeCheck = 1010;
				ORGANIZATIONNAME = Square;
				TargetAttributes = {
					975454F9223C1289003E353F = {
						CreatedOnToolsVersion = 10.1;
						LastSwiftMigration = 1020;
					};
					9796EC3B224D1D2000E729F3 = {
						LastSwiftMigration = 1020;
					};
					9796EC52224DB3BF00E729F3 = {
						LastSwiftMigration = 1020;
					};
					9796EC61224DB3C500E729F3 = {
						LastSwiftMigration = 1020;
					};
					979F49E5224D1BD300A3C5D4 = {
						LastSwiftMigration = 1020;
					};
				};
			};
			buildConfigurationList = 975454F5223C1289003E353F /* Build configuration list for PBXProject "SampleApp" */;
			compatibilityVersion = "Xcode 9.3";
			developmentRegion = en;
			hasScannedForEncodings = 0;
			knownRegions = (
				en,
				Base,
			);
			mainGroup = 975454F1223C1289003E353F;
			productRefGroup = 975454FB223C1289003E353F /* Products */;
			projectDirPath = "";
			projectRoot = "";
			targets = (
				975454F9223C1289003E353F /* SampleApp */,
				979F49E5224D1BD300A3C5D4 /* Tutorial 1 */,
				9796EC3B224D1D2000E729F3 /* Tutorial 1 (Completed) */,
				9796EC52224DB3BF00E729F3 /* Tutorial 2 */,
				9796EC61224DB3C500E729F3 /* Tutorial 2 (Completed) */,
			);
		};
/* End PBXProject section */

/* Begin PBXResourcesBuildPhase section */
		975454F8223C1289003E353F /* Resources */ = {
			isa = PBXResourcesBuildPhase;
			buildActionMask = 2147483647;
			files = (
				0AF36345246266AF0027E172 /* README.md in Resources */,
				0AF36347246266AF0027E172 /* CHANGELOG.md in Resources */,
				0AF36346246266AF0027E172 /* RELEASING.md in Resources */,
				9754551B223C12E9003E353F /* Assets.xcassets in Resources */,
				9754551C223C12E9003E353F /* LaunchScreen.storyboard in Resources */,
			);
			runOnlyForDeploymentPostprocessing = 0;
		};
		9796EC41224D1D2000E729F3 /* Resources */ = {
			isa = PBXResourcesBuildPhase;
			buildActionMask = 2147483647;
			files = (
				9796EC42224D1D2000E729F3 /* Assets.xcassets in Resources */,
				9796EC43224D1D2000E729F3 /* LaunchScreen.storyboard in Resources */,
			);
			runOnlyForDeploymentPostprocessing = 0;
		};
		9796EC59224DB3BF00E729F3 /* Resources */ = {
			isa = PBXResourcesBuildPhase;
			buildActionMask = 2147483647;
			files = (
				9796EC5A224DB3BF00E729F3 /* Assets.xcassets in Resources */,
				9796EC5B224DB3BF00E729F3 /* LaunchScreen.storyboard in Resources */,
			);
			runOnlyForDeploymentPostprocessing = 0;
		};
		9796EC68224DB3C500E729F3 /* Resources */ = {
			isa = PBXResourcesBuildPhase;
			buildActionMask = 2147483647;
			files = (
				9796EC69224DB3C500E729F3 /* Assets.xcassets in Resources */,
				9796EC6A224DB3C500E729F3 /* LaunchScreen.storyboard in Resources */,
			);
			runOnlyForDeploymentPostprocessing = 0;
		};
		979F49EC224D1BD300A3C5D4 /* Resources */ = {
			isa = PBXResourcesBuildPhase;
			buildActionMask = 2147483647;
			files = (
				979F49ED224D1BD300A3C5D4 /* Assets.xcassets in Resources */,
				979F49EE224D1BD300A3C5D4 /* LaunchScreen.storyboard in Resources */,
			);
			runOnlyForDeploymentPostprocessing = 0;
		};
/* End PBXResourcesBuildPhase section */

/* Begin PBXShellScriptBuildPhase section */
		5C44B0027B3C66DF83F44D0A /* [CP] Check Pods Manifest.lock */ = {
			isa = PBXShellScriptBuildPhase;
			buildActionMask = 2147483647;
			files = (
			);
			inputFileListPaths = (
			);
			inputPaths = (
				"${PODS_PODFILE_DIR_PATH}/Podfile.lock",
				"${PODS_ROOT}/Manifest.lock",
			);
			name = "[CP] Check Pods Manifest.lock";
			outputFileListPaths = (
			);
			outputPaths = (
				"$(DERIVED_FILE_DIR)/Pods-Tutorial 1-checkManifestLockResult.txt",
			);
			runOnlyForDeploymentPostprocessing = 0;
			shellPath = /bin/sh;
			shellScript = "diff \"${PODS_PODFILE_DIR_PATH}/Podfile.lock\" \"${PODS_ROOT}/Manifest.lock\" > /dev/null\nif [ $? != 0 ] ; then\n    # print error to STDERR\n    echo \"error: The sandbox is not in sync with the Podfile.lock. Run 'pod install' or update your CocoaPods installation.\" >&2\n    exit 1\nfi\n# This output is used by Xcode 'outputs' to avoid re-running this script phase.\necho \"SUCCESS\" > \"${SCRIPT_OUTPUT_FILE_0}\"\n";
			showEnvVarsInLog = 0;
		};
		6DD21A891D7570215C38D645 /* [CP] Check Pods Manifest.lock */ = {
			isa = PBXShellScriptBuildPhase;
			buildActionMask = 2147483647;
			files = (
			);
			inputFileListPaths = (
			);
			inputPaths = (
				"${PODS_PODFILE_DIR_PATH}/Podfile.lock",
				"${PODS_ROOT}/Manifest.lock",
			);
			name = "[CP] Check Pods Manifest.lock";
			outputFileListPaths = (
			);
			outputPaths = (
				"$(DERIVED_FILE_DIR)/Pods-SampleApp-checkManifestLockResult.txt",
			);
			runOnlyForDeploymentPostprocessing = 0;
			shellPath = /bin/sh;
			shellScript = "diff \"${PODS_PODFILE_DIR_PATH}/Podfile.lock\" \"${PODS_ROOT}/Manifest.lock\" > /dev/null\nif [ $? != 0 ] ; then\n    # print error to STDERR\n    echo \"error: The sandbox is not in sync with the Podfile.lock. Run 'pod install' or update your CocoaPods installation.\" >&2\n    exit 1\nfi\n# This output is used by Xcode 'outputs' to avoid re-running this script phase.\necho \"SUCCESS\" > \"${SCRIPT_OUTPUT_FILE_0}\"\n";
			showEnvVarsInLog = 0;
		};
		9796EC3C224D1D2000E729F3 /* [CP] Check Pods Manifest.lock */ = {
			isa = PBXShellScriptBuildPhase;
			buildActionMask = 2147483647;
			files = (
			);
			inputFileListPaths = (
			);
			inputPaths = (
				"${PODS_PODFILE_DIR_PATH}/Podfile.lock",
				"${PODS_ROOT}/Manifest.lock",
			);
			name = "[CP] Check Pods Manifest.lock";
			outputFileListPaths = (
			);
			outputPaths = (
				"$(DERIVED_FILE_DIR)/Pods-Tutorial 1 (Completed)-checkManifestLockResult.txt",
			);
			runOnlyForDeploymentPostprocessing = 0;
			shellPath = /bin/sh;
			shellScript = "diff \"${PODS_PODFILE_DIR_PATH}/Podfile.lock\" \"${PODS_ROOT}/Manifest.lock\" > /dev/null\nif [ $? != 0 ] ; then\n    # print error to STDERR\n    echo \"error: The sandbox is not in sync with the Podfile.lock. Run 'pod install' or update your CocoaPods installation.\" >&2\n    exit 1\nfi\n# This output is used by Xcode 'outputs' to avoid re-running this script phase.\necho \"SUCCESS\" > \"${SCRIPT_OUTPUT_FILE_0}\"\n";
			showEnvVarsInLog = 0;
		};
		9796EC53224DB3BF00E729F3 /* [CP] Check Pods Manifest.lock */ = {
			isa = PBXShellScriptBuildPhase;
			buildActionMask = 2147483647;
			files = (
			);
			inputFileListPaths = (
			);
			inputPaths = (
				"${PODS_PODFILE_DIR_PATH}/Podfile.lock",
				"${PODS_ROOT}/Manifest.lock",
			);
			name = "[CP] Check Pods Manifest.lock";
			outputFileListPaths = (
			);
			outputPaths = (
				"$(DERIVED_FILE_DIR)/Pods-Tutorial 2-checkManifestLockResult.txt",
			);
			runOnlyForDeploymentPostprocessing = 0;
			shellPath = /bin/sh;
			shellScript = "diff \"${PODS_PODFILE_DIR_PATH}/Podfile.lock\" \"${PODS_ROOT}/Manifest.lock\" > /dev/null\nif [ $? != 0 ] ; then\n    # print error to STDERR\n    echo \"error: The sandbox is not in sync with the Podfile.lock. Run 'pod install' or update your CocoaPods installation.\" >&2\n    exit 1\nfi\n# This output is used by Xcode 'outputs' to avoid re-running this script phase.\necho \"SUCCESS\" > \"${SCRIPT_OUTPUT_FILE_0}\"\n";
			showEnvVarsInLog = 0;
		};
		9796EC62224DB3C500E729F3 /* [CP] Check Pods Manifest.lock */ = {
			isa = PBXShellScriptBuildPhase;
			buildActionMask = 2147483647;
			files = (
			);
			inputFileListPaths = (
			);
			inputPaths = (
				"${PODS_PODFILE_DIR_PATH}/Podfile.lock",
				"${PODS_ROOT}/Manifest.lock",
			);
			name = "[CP] Check Pods Manifest.lock";
			outputFileListPaths = (
			);
			outputPaths = (
				"$(DERIVED_FILE_DIR)/Pods-Tutorial 2 (Completed)-checkManifestLockResult.txt",
			);
			runOnlyForDeploymentPostprocessing = 0;
			shellPath = /bin/sh;
			shellScript = "diff \"${PODS_PODFILE_DIR_PATH}/Podfile.lock\" \"${PODS_ROOT}/Manifest.lock\" > /dev/null\nif [ $? != 0 ] ; then\n    # print error to STDERR\n    echo \"error: The sandbox is not in sync with the Podfile.lock. Run 'pod install' or update your CocoaPods installation.\" >&2\n    exit 1\nfi\n# This output is used by Xcode 'outputs' to avoid re-running this script phase.\necho \"SUCCESS\" > \"${SCRIPT_OUTPUT_FILE_0}\"\n";
			showEnvVarsInLog = 0;
		};
/* End PBXShellScriptBuildPhase section */

/* Begin PBXSourcesBuildPhase section */
		975454F6223C1289003E353F /* Sources */ = {
			isa = PBXSourcesBuildPhase;
			buildActionMask = 2147483647;
			files = (
<<<<<<< HEAD
				0A50E8DF24A69DB70049705B /* PointerInteractionViewController.swift in Sources */,
=======
				0A50E8DB24A685DA0049705B /* RootViewController.swift in Sources */,
>>>>>>> bf66d332
				9754551A223C12E9003E353F /* AppDelegate.swift in Sources */,
				97545519223C12E9003E353F /* PostsViewController.swift in Sources */,
				0AEA09B32428360500F9ED0C /* ScrollViewKeyboardViewController.swift in Sources */,
				7A4B688424DB3BE300E10D7A /* ResponsiveViewController.swift in Sources */,
				0AEF0C4E24463B880092248C /* XcodePreviewDemo.swift in Sources */,
			);
			runOnlyForDeploymentPostprocessing = 0;
		};
		9796EC3D224D1D2000E729F3 /* Sources */ = {
			isa = PBXSourcesBuildPhase;
			buildActionMask = 2147483647;
			files = (
				9796EC4B224D1D6000E729F3 /* AppDelegate.swift in Sources */,
				9796EC4A224D1D5B00E729F3 /* ViewController.swift in Sources */,
			);
			runOnlyForDeploymentPostprocessing = 0;
		};
		9796EC54224DB3BF00E729F3 /* Sources */ = {
			isa = PBXSourcesBuildPhase;
			buildActionMask = 2147483647;
			files = (
				9796EC71224DB3DF00E729F3 /* AppDelegate.swift in Sources */,
				9796EC70224DB3DF00E729F3 /* ViewController.swift in Sources */,
			);
			runOnlyForDeploymentPostprocessing = 0;
		};
		9796EC63224DB3C500E729F3 /* Sources */ = {
			isa = PBXSourcesBuildPhase;
			buildActionMask = 2147483647;
			files = (
				9796EC7A224DB90B00E729F3 /* LineItemElement.swift in Sources */,
				9796EC73224DB3E300E729F3 /* AppDelegate.swift in Sources */,
				9796EC7C224DBE0000E729F3 /* RuleElement.swift in Sources */,
				9796EC72224DB3E300E729F3 /* ViewController.swift in Sources */,
				9796EC75224DB41500E729F3 /* ReceiptElement.swift in Sources */,
				9796EC80224DD67900E729F3 /* Purchase.swift in Sources */,
			);
			runOnlyForDeploymentPostprocessing = 0;
		};
		979F49E7224D1BD300A3C5D4 /* Sources */ = {
			isa = PBXSourcesBuildPhase;
			buildActionMask = 2147483647;
			files = (
				979F49F4224D1BF200A3C5D4 /* AppDelegate.swift in Sources */,
			);
			runOnlyForDeploymentPostprocessing = 0;
		};
/* End PBXSourcesBuildPhase section */

/* Begin PBXVariantGroup section */
		97545514223C12E9003E353F /* LaunchScreen.storyboard */ = {
			isa = PBXVariantGroup;
			children = (
				97545515223C12E9003E353F /* Base */,
			);
			name = LaunchScreen.storyboard;
			sourceTree = "<group>";
		};
/* End PBXVariantGroup section */

/* Begin XCBuildConfiguration section */
		9754550A223C128B003E353F /* Debug */ = {
			isa = XCBuildConfiguration;
			buildSettings = {
				ALWAYS_SEARCH_USER_PATHS = NO;
				CLANG_ANALYZER_NONNULL = YES;
				CLANG_ANALYZER_NUMBER_OBJECT_CONVERSION = YES_AGGRESSIVE;
				CLANG_CXX_LANGUAGE_STANDARD = "gnu++14";
				CLANG_CXX_LIBRARY = "libc++";
				CLANG_ENABLE_MODULES = YES;
				CLANG_ENABLE_OBJC_ARC = YES;
				CLANG_ENABLE_OBJC_WEAK = YES;
				CLANG_WARN_BLOCK_CAPTURE_AUTORELEASING = YES;
				CLANG_WARN_BOOL_CONVERSION = YES;
				CLANG_WARN_COMMA = YES;
				CLANG_WARN_CONSTANT_CONVERSION = YES;
				CLANG_WARN_DEPRECATED_OBJC_IMPLEMENTATIONS = YES;
				CLANG_WARN_DIRECT_OBJC_ISA_USAGE = YES_ERROR;
				CLANG_WARN_DOCUMENTATION_COMMENTS = YES;
				CLANG_WARN_EMPTY_BODY = YES;
				CLANG_WARN_ENUM_CONVERSION = YES;
				CLANG_WARN_INFINITE_RECURSION = YES;
				CLANG_WARN_INT_CONVERSION = YES;
				CLANG_WARN_NON_LITERAL_NULL_CONVERSION = YES;
				CLANG_WARN_OBJC_IMPLICIT_RETAIN_SELF = YES;
				CLANG_WARN_OBJC_LITERAL_CONVERSION = YES;
				CLANG_WARN_OBJC_ROOT_CLASS = YES_ERROR;
				CLANG_WARN_RANGE_LOOP_ANALYSIS = YES;
				CLANG_WARN_STRICT_PROTOTYPES = YES;
				CLANG_WARN_SUSPICIOUS_MOVE = YES;
				CLANG_WARN_UNGUARDED_AVAILABILITY = YES_AGGRESSIVE;
				CLANG_WARN_UNREACHABLE_CODE = YES;
				CLANG_WARN__DUPLICATE_METHOD_MATCH = YES;
				CODE_SIGN_IDENTITY = "iPhone Developer";
				COPY_PHASE_STRIP = NO;
				DEBUG_INFORMATION_FORMAT = dwarf;
				ENABLE_STRICT_OBJC_MSGSEND = YES;
				ENABLE_TESTABILITY = YES;
				GCC_C_LANGUAGE_STANDARD = gnu11;
				GCC_DYNAMIC_NO_PIC = NO;
				GCC_NO_COMMON_BLOCKS = YES;
				GCC_OPTIMIZATION_LEVEL = 0;
				GCC_PREPROCESSOR_DEFINITIONS = (
					"DEBUG=1",
					"$(inherited)",
				);
				GCC_WARN_64_TO_32_BIT_CONVERSION = YES;
				GCC_WARN_ABOUT_RETURN_TYPE = YES_ERROR;
				GCC_WARN_UNDECLARED_SELECTOR = YES;
				GCC_WARN_UNINITIALIZED_AUTOS = YES_AGGRESSIVE;
				GCC_WARN_UNUSED_FUNCTION = YES;
				GCC_WARN_UNUSED_VARIABLE = YES;
				IPHONEOS_DEPLOYMENT_TARGET = 11.0;
				MTL_ENABLE_DEBUG_INFO = INCLUDE_SOURCE;
				MTL_FAST_MATH = YES;
				ONLY_ACTIVE_ARCH = YES;
				SDKROOT = iphoneos;
				SWIFT_ACTIVE_COMPILATION_CONDITIONS = DEBUG;
				SWIFT_OPTIMIZATION_LEVEL = "-Onone";
			};
			name = Debug;
		};
		9754550B223C128B003E353F /* Release */ = {
			isa = XCBuildConfiguration;
			buildSettings = {
				ALWAYS_SEARCH_USER_PATHS = NO;
				CLANG_ANALYZER_NONNULL = YES;
				CLANG_ANALYZER_NUMBER_OBJECT_CONVERSION = YES_AGGRESSIVE;
				CLANG_CXX_LANGUAGE_STANDARD = "gnu++14";
				CLANG_CXX_LIBRARY = "libc++";
				CLANG_ENABLE_MODULES = YES;
				CLANG_ENABLE_OBJC_ARC = YES;
				CLANG_ENABLE_OBJC_WEAK = YES;
				CLANG_WARN_BLOCK_CAPTURE_AUTORELEASING = YES;
				CLANG_WARN_BOOL_CONVERSION = YES;
				CLANG_WARN_COMMA = YES;
				CLANG_WARN_CONSTANT_CONVERSION = YES;
				CLANG_WARN_DEPRECATED_OBJC_IMPLEMENTATIONS = YES;
				CLANG_WARN_DIRECT_OBJC_ISA_USAGE = YES_ERROR;
				CLANG_WARN_DOCUMENTATION_COMMENTS = YES;
				CLANG_WARN_EMPTY_BODY = YES;
				CLANG_WARN_ENUM_CONVERSION = YES;
				CLANG_WARN_INFINITE_RECURSION = YES;
				CLANG_WARN_INT_CONVERSION = YES;
				CLANG_WARN_NON_LITERAL_NULL_CONVERSION = YES;
				CLANG_WARN_OBJC_IMPLICIT_RETAIN_SELF = YES;
				CLANG_WARN_OBJC_LITERAL_CONVERSION = YES;
				CLANG_WARN_OBJC_ROOT_CLASS = YES_ERROR;
				CLANG_WARN_RANGE_LOOP_ANALYSIS = YES;
				CLANG_WARN_STRICT_PROTOTYPES = YES;
				CLANG_WARN_SUSPICIOUS_MOVE = YES;
				CLANG_WARN_UNGUARDED_AVAILABILITY = YES_AGGRESSIVE;
				CLANG_WARN_UNREACHABLE_CODE = YES;
				CLANG_WARN__DUPLICATE_METHOD_MATCH = YES;
				CODE_SIGN_IDENTITY = "iPhone Developer";
				COPY_PHASE_STRIP = NO;
				DEBUG_INFORMATION_FORMAT = "dwarf-with-dsym";
				ENABLE_NS_ASSERTIONS = NO;
				ENABLE_STRICT_OBJC_MSGSEND = YES;
				GCC_C_LANGUAGE_STANDARD = gnu11;
				GCC_NO_COMMON_BLOCKS = YES;
				GCC_WARN_64_TO_32_BIT_CONVERSION = YES;
				GCC_WARN_ABOUT_RETURN_TYPE = YES_ERROR;
				GCC_WARN_UNDECLARED_SELECTOR = YES;
				GCC_WARN_UNINITIALIZED_AUTOS = YES_AGGRESSIVE;
				GCC_WARN_UNUSED_FUNCTION = YES;
				GCC_WARN_UNUSED_VARIABLE = YES;
				IPHONEOS_DEPLOYMENT_TARGET = 11.0;
				MTL_ENABLE_DEBUG_INFO = NO;
				MTL_FAST_MATH = YES;
				SDKROOT = iphoneos;
				SWIFT_COMPILATION_MODE = wholemodule;
				SWIFT_OPTIMIZATION_LEVEL = "-O";
				VALIDATE_PRODUCT = YES;
			};
			name = Release;
		};
		9754550D223C128B003E353F /* Debug */ = {
			isa = XCBuildConfiguration;
			baseConfigurationReference = 0DA29F056002872418F7D2C9 /* Pods-SampleApp.debug.xcconfig */;
			buildSettings = {
				ASSETCATALOG_COMPILER_APPICON_NAME = AppIcon;
				CODE_SIGN_STYLE = Automatic;
				INFOPLIST_FILE = "$(SRCROOT)/Resources/Info.plist";
				LD_RUNPATH_SEARCH_PATHS = (
					"$(inherited)",
					"@executable_path/Frameworks",
				);
				PRODUCT_BUNDLE_IDENTIFIER = "com.squareup.blueprint-sample-app.SampleApp";
				PRODUCT_NAME = "$(TARGET_NAME)";
				SWIFT_VERSION = 5.0;
				TARGETED_DEVICE_FAMILY = "1,2";
			};
			name = Debug;
		};
		9754550E223C128B003E353F /* Release */ = {
			isa = XCBuildConfiguration;
			baseConfigurationReference = 2F2123B124F06446978E629D /* Pods-SampleApp.release.xcconfig */;
			buildSettings = {
				ASSETCATALOG_COMPILER_APPICON_NAME = AppIcon;
				CODE_SIGN_STYLE = Automatic;
				INFOPLIST_FILE = "$(SRCROOT)/Resources/Info.plist";
				LD_RUNPATH_SEARCH_PATHS = (
					"$(inherited)",
					"@executable_path/Frameworks",
				);
				PRODUCT_BUNDLE_IDENTIFIER = "com.squareup.blueprint-sample-app.SampleApp";
				PRODUCT_NAME = "$(TARGET_NAME)";
				SWIFT_VERSION = 5.0;
				TARGETED_DEVICE_FAMILY = "1,2";
			};
			name = Release;
		};
		9796EC45224D1D2000E729F3 /* Debug */ = {
			isa = XCBuildConfiguration;
			baseConfigurationReference = CC5FC85BE57034BE39916388 /* Pods-Tutorial 1 (Completed).debug.xcconfig */;
			buildSettings = {
				ASSETCATALOG_COMPILER_APPICON_NAME = AppIcon;
				CODE_SIGN_STYLE = Automatic;
				INFOPLIST_FILE = "$(SRCROOT)/Resources/Info.plist";
				LD_RUNPATH_SEARCH_PATHS = (
					"$(inherited)",
					"@executable_path/Frameworks",
				);
				PRODUCT_BUNDLE_IDENTIFIER = "com.squareup.blueprint-sample-app.Tutorial1Completed";
				PRODUCT_NAME = "$(TARGET_NAME)";
				SWIFT_VERSION = 5.0;
				TARGETED_DEVICE_FAMILY = "1,2";
			};
			name = Debug;
		};
		9796EC46224D1D2000E729F3 /* Release */ = {
			isa = XCBuildConfiguration;
			baseConfigurationReference = F211AAFE0FF4DC614FC65630 /* Pods-Tutorial 1 (Completed).release.xcconfig */;
			buildSettings = {
				ASSETCATALOG_COMPILER_APPICON_NAME = AppIcon;
				CODE_SIGN_STYLE = Automatic;
				INFOPLIST_FILE = "$(SRCROOT)/Resources/Info.plist";
				LD_RUNPATH_SEARCH_PATHS = (
					"$(inherited)",
					"@executable_path/Frameworks",
				);
				PRODUCT_BUNDLE_IDENTIFIER = "com.squareup.blueprint-sample-app.Tutorial1Completed";
				PRODUCT_NAME = "$(TARGET_NAME)";
				SWIFT_VERSION = 5.0;
				TARGETED_DEVICE_FAMILY = "1,2";
			};
			name = Release;
		};
		9796EC5D224DB3BF00E729F3 /* Debug */ = {
			isa = XCBuildConfiguration;
			baseConfigurationReference = 7A5624391C38E617246C4356 /* Pods-Tutorial 2.debug.xcconfig */;
			buildSettings = {
				ASSETCATALOG_COMPILER_APPICON_NAME = AppIcon;
				CODE_SIGN_STYLE = Automatic;
				INFOPLIST_FILE = "$(SRCROOT)/Resources/Info.plist";
				LD_RUNPATH_SEARCH_PATHS = (
					"$(inherited)",
					"@executable_path/Frameworks",
				);
				PRODUCT_BUNDLE_IDENTIFIER = "com.squareup.blueprint-sample-app.Tutorial2";
				PRODUCT_NAME = "$(TARGET_NAME)";
				SWIFT_VERSION = 5.0;
				TARGETED_DEVICE_FAMILY = "1,2";
			};
			name = Debug;
		};
		9796EC5E224DB3BF00E729F3 /* Release */ = {
			isa = XCBuildConfiguration;
			baseConfigurationReference = 7EA5EE31421ECA2CA9457450 /* Pods-Tutorial 2.release.xcconfig */;
			buildSettings = {
				ASSETCATALOG_COMPILER_APPICON_NAME = AppIcon;
				CODE_SIGN_STYLE = Automatic;
				INFOPLIST_FILE = "$(SRCROOT)/Resources/Info.plist";
				LD_RUNPATH_SEARCH_PATHS = (
					"$(inherited)",
					"@executable_path/Frameworks",
				);
				PRODUCT_BUNDLE_IDENTIFIER = "com.squareup.blueprint-sample-app.Tutorial2";
				PRODUCT_NAME = "$(TARGET_NAME)";
				SWIFT_VERSION = 5.0;
				TARGETED_DEVICE_FAMILY = "1,2";
			};
			name = Release;
		};
		9796EC6C224DB3C500E729F3 /* Debug */ = {
			isa = XCBuildConfiguration;
			baseConfigurationReference = 1A147478D522E763BFC19F37 /* Pods-Tutorial 2 (Completed).debug.xcconfig */;
			buildSettings = {
				ASSETCATALOG_COMPILER_APPICON_NAME = AppIcon;
				CODE_SIGN_STYLE = Automatic;
				INFOPLIST_FILE = "$(SRCROOT)/Resources/Info.plist";
				LD_RUNPATH_SEARCH_PATHS = (
					"$(inherited)",
					"@executable_path/Frameworks",
				);
				PRODUCT_BUNDLE_IDENTIFIER = "com.squareup.blueprint-sample-app.Tutorial2Completed";
				PRODUCT_NAME = "$(TARGET_NAME)";
				SWIFT_VERSION = 5.0;
				TARGETED_DEVICE_FAMILY = "1,2";
			};
			name = Debug;
		};
		9796EC6D224DB3C500E729F3 /* Release */ = {
			isa = XCBuildConfiguration;
			baseConfigurationReference = 9D59D92E955A10C9F7EF0730 /* Pods-Tutorial 2 (Completed).release.xcconfig */;
			buildSettings = {
				ASSETCATALOG_COMPILER_APPICON_NAME = AppIcon;
				CODE_SIGN_STYLE = Automatic;
				INFOPLIST_FILE = "$(SRCROOT)/Resources/Info.plist";
				LD_RUNPATH_SEARCH_PATHS = (
					"$(inherited)",
					"@executable_path/Frameworks",
				);
				PRODUCT_BUNDLE_IDENTIFIER = "com.squareup.blueprint-sample-app.Tutorial2Completed";
				PRODUCT_NAME = "$(TARGET_NAME)";
				SWIFT_VERSION = 5.0;
				TARGETED_DEVICE_FAMILY = "1,2";
			};
			name = Release;
		};
		979F49F0224D1BD300A3C5D4 /* Debug */ = {
			isa = XCBuildConfiguration;
			baseConfigurationReference = 70E2DBB7A375C527D66B2643 /* Pods-Tutorial 1.debug.xcconfig */;
			buildSettings = {
				ASSETCATALOG_COMPILER_APPICON_NAME = AppIcon;
				CODE_SIGN_STYLE = Automatic;
				INFOPLIST_FILE = "$(SRCROOT)/Resources/Info.plist";
				LD_RUNPATH_SEARCH_PATHS = (
					"$(inherited)",
					"@executable_path/Frameworks",
				);
				PRODUCT_BUNDLE_IDENTIFIER = "com.squareup.blueprint-sample-app.Tutorial1";
				PRODUCT_NAME = "$(TARGET_NAME)";
				SWIFT_VERSION = 5.0;
				TARGETED_DEVICE_FAMILY = "1,2";
			};
			name = Debug;
		};
		979F49F1224D1BD300A3C5D4 /* Release */ = {
			isa = XCBuildConfiguration;
			baseConfigurationReference = 8501C9E99E00354D89175E65 /* Pods-Tutorial 1.release.xcconfig */;
			buildSettings = {
				ASSETCATALOG_COMPILER_APPICON_NAME = AppIcon;
				CODE_SIGN_STYLE = Automatic;
				INFOPLIST_FILE = "$(SRCROOT)/Resources/Info.plist";
				LD_RUNPATH_SEARCH_PATHS = (
					"$(inherited)",
					"@executable_path/Frameworks",
				);
				PRODUCT_BUNDLE_IDENTIFIER = "com.squareup.blueprint-sample-app.Tutorial1";
				PRODUCT_NAME = "$(TARGET_NAME)";
				SWIFT_VERSION = 5.0;
				TARGETED_DEVICE_FAMILY = "1,2";
			};
			name = Release;
		};
/* End XCBuildConfiguration section */

/* Begin XCConfigurationList section */
		975454F5223C1289003E353F /* Build configuration list for PBXProject "SampleApp" */ = {
			isa = XCConfigurationList;
			buildConfigurations = (
				9754550A223C128B003E353F /* Debug */,
				9754550B223C128B003E353F /* Release */,
			);
			defaultConfigurationIsVisible = 0;
			defaultConfigurationName = Release;
		};
		9754550C223C128B003E353F /* Build configuration list for PBXNativeTarget "SampleApp" */ = {
			isa = XCConfigurationList;
			buildConfigurations = (
				9754550D223C128B003E353F /* Debug */,
				9754550E223C128B003E353F /* Release */,
			);
			defaultConfigurationIsVisible = 0;
			defaultConfigurationName = Release;
		};
		9796EC44224D1D2000E729F3 /* Build configuration list for PBXNativeTarget "Tutorial 1 (Completed)" */ = {
			isa = XCConfigurationList;
			buildConfigurations = (
				9796EC45224D1D2000E729F3 /* Debug */,
				9796EC46224D1D2000E729F3 /* Release */,
			);
			defaultConfigurationIsVisible = 0;
			defaultConfigurationName = Release;
		};
		9796EC5C224DB3BF00E729F3 /* Build configuration list for PBXNativeTarget "Tutorial 2" */ = {
			isa = XCConfigurationList;
			buildConfigurations = (
				9796EC5D224DB3BF00E729F3 /* Debug */,
				9796EC5E224DB3BF00E729F3 /* Release */,
			);
			defaultConfigurationIsVisible = 0;
			defaultConfigurationName = Release;
		};
		9796EC6B224DB3C500E729F3 /* Build configuration list for PBXNativeTarget "Tutorial 2 (Completed)" */ = {
			isa = XCConfigurationList;
			buildConfigurations = (
				9796EC6C224DB3C500E729F3 /* Debug */,
				9796EC6D224DB3C500E729F3 /* Release */,
			);
			defaultConfigurationIsVisible = 0;
			defaultConfigurationName = Release;
		};
		979F49EF224D1BD300A3C5D4 /* Build configuration list for PBXNativeTarget "Tutorial 1" */ = {
			isa = XCConfigurationList;
			buildConfigurations = (
				979F49F0224D1BD300A3C5D4 /* Debug */,
				979F49F1224D1BD300A3C5D4 /* Release */,
			);
			defaultConfigurationIsVisible = 0;
			defaultConfigurationName = Release;
		};
/* End XCConfigurationList section */
	};
	rootObject = 975454F2223C1289003E353F /* Project object */;
}<|MERGE_RESOLUTION|>--- conflicted
+++ resolved
@@ -7,11 +7,8 @@
 	objects = {
 
 /* Begin PBXBuildFile section */
-<<<<<<< HEAD
-		0A50E8DF24A69DB70049705B /* PointerInteractionViewController.swift in Sources */ = {isa = PBXBuildFile; fileRef = 0A50E8DE24A69DB70049705B /* PointerInteractionViewController.swift */; };
-=======
 		0A50E8DB24A685DA0049705B /* RootViewController.swift in Sources */ = {isa = PBXBuildFile; fileRef = 0A50E8DA24A685DA0049705B /* RootViewController.swift */; };
->>>>>>> bf66d332
+		0AE9460F25464DB100E62B40 /* PointerInteractionViewController.swift in Sources */ = {isa = PBXBuildFile; fileRef = 0AE9460E25464DB100E62B40 /* PointerInteractionViewController.swift */; };
 		0AEA09B32428360500F9ED0C /* ScrollViewKeyboardViewController.swift in Sources */ = {isa = PBXBuildFile; fileRef = 0AEA09B22428360500F9ED0C /* ScrollViewKeyboardViewController.swift */; };
 		0AEF0C4E24463B880092248C /* XcodePreviewDemo.swift in Sources */ = {isa = PBXBuildFile; fileRef = 0AEF0C4D24463B880092248C /* XcodePreviewDemo.swift */; };
 		0AF36345246266AF0027E172 /* README.md in Resources */ = {isa = PBXBuildFile; fileRef = 0AF36342246266AF0027E172 /* README.md */; };
@@ -49,11 +46,8 @@
 /* End PBXBuildFile section */
 
 /* Begin PBXFileReference section */
-<<<<<<< HEAD
-		0A50E8DE24A69DB70049705B /* PointerInteractionViewController.swift */ = {isa = PBXFileReference; lastKnownFileType = sourcecode.swift; path = PointerInteractionViewController.swift; sourceTree = "<group>"; };
-=======
 		0A50E8DA24A685DA0049705B /* RootViewController.swift */ = {isa = PBXFileReference; lastKnownFileType = sourcecode.swift; path = RootViewController.swift; sourceTree = "<group>"; };
->>>>>>> bf66d332
+		0AE9460E25464DB100E62B40 /* PointerInteractionViewController.swift */ = {isa = PBXFileReference; fileEncoding = 4; lastKnownFileType = sourcecode.swift; path = PointerInteractionViewController.swift; sourceTree = "<group>"; };
 		0AEA09B22428360500F9ED0C /* ScrollViewKeyboardViewController.swift */ = {isa = PBXFileReference; lastKnownFileType = sourcecode.swift; path = ScrollViewKeyboardViewController.swift; sourceTree = "<group>"; };
 		0AEF0C4D24463B880092248C /* XcodePreviewDemo.swift */ = {isa = PBXFileReference; lastKnownFileType = sourcecode.swift; path = XcodePreviewDemo.swift; sourceTree = "<group>"; };
 		0AF36342246266AF0027E172 /* README.md */ = {isa = PBXFileReference; fileEncoding = 4; lastKnownFileType = net.daringfireball.markdown; name = README.md; path = ../README.md; sourceTree = "<group>"; };
@@ -190,7 +184,7 @@
 				97545510223C12E9003E353F /* PostsViewController.swift */,
 				7A4B688324DB3BE300E10D7A /* ResponsiveViewController.swift */,
 				0AEA09B22428360500F9ED0C /* ScrollViewKeyboardViewController.swift */,
-				0A50E8DE24A69DB70049705B /* PointerInteractionViewController.swift */,
+				0AE9460E25464DB100E62B40 /* PointerInteractionViewController.swift */,
 				97545511223C12E9003E353F /* AppDelegate.swift */,
 				0AEF0C4D24463B880092248C /* XcodePreviewDemo.swift */,
 			);
@@ -589,11 +583,8 @@
 			isa = PBXSourcesBuildPhase;
 			buildActionMask = 2147483647;
 			files = (
-<<<<<<< HEAD
-				0A50E8DF24A69DB70049705B /* PointerInteractionViewController.swift in Sources */,
-=======
+				0AE9460F25464DB100E62B40 /* PointerInteractionViewController.swift in Sources */,
 				0A50E8DB24A685DA0049705B /* RootViewController.swift in Sources */,
->>>>>>> bf66d332
 				9754551A223C12E9003E353F /* AppDelegate.swift in Sources */,
 				97545519223C12E9003E353F /* PostsViewController.swift in Sources */,
 				0AEA09B32428360500F9ED0C /* ScrollViewKeyboardViewController.swift in Sources */,
