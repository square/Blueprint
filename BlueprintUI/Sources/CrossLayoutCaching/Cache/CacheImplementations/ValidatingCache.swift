import Foundation

/// Validating cache is a cache which, if it has a value for a key, runs a closure to verify that the cache value is still relevant and not state.
/// This is useful for cases when you might otherwise wish to store the validation data as a key, but it does not conform to Hashable, or its hashability properties do not neccessarily affect the validity of the cached data.
@_spi(HostingViewContext) public struct ValidatingCache<Key, Value, ValidationData>: Sendable where Key: Hashable {

    private var storage: [Key: ValueStorage] = [:]

    private struct ValueStorage {
        let value: Value
        let validationData: ValidationData
    }

    public init() {}

    /// Retrieves the value for a given key, without evaluating any validation conditions.
    public subscript(uncheckedKey key: Key) -> Value? {
        storage[key]?.value
    }

    /// Retrieves or creates a value based on a key and validation function.
    /// - Parameters:
    ///   - key: The key to look up.
    ///   - validate: A function that evaluates whether or not a given result is still valid.
    ///   - create: Creates a fresh cache entry no valid cached data is available, and stores it.
    /// - Returns: Either a cached or newly created value.
    public mutating func retrieveOrCreate(
        key: Key,
        validate: (ValidationData) -> Bool,
        create: () -> (Value, ValidationData)
    ) -> Value {
        if let valueStorage = storage[key] {
            Logger.logValidatingCrossLayoutCacheKeyHit(key: key)
            let validationToken = Logger.logValidatingCacheValidationStart(key: key)
            if validate(valueStorage.validationData) {
                Logger.logValidatingCacheHitAndValidationSuccess(key: key)
                Logger.logValidatingCacheValidationEnd(validationToken, key: key)
                return valueStorage.value
                #if DEBUG
                // FIXME: WAY TO MAKE SURE THIS DOESN'T SHIP ON.
                // Enable this to always evaluate the create block to assert that the caching is producing the expected value.
                //                if let stored = valueStorage.value as? (any Equatable) {
                //                    let fresh = create().0 as! Equatable
                //                    assert(stored.isEqual(fresh))
                //                }
                // return valueStorage.value
                #endif
            } else {
                Logger.logValidatingCacheHitAndValidationFailure(key: key)
                Logger.logValidatingCacheValidationEnd(validationToken, key: key)
            }
        } else {
            Logger.logValidatingCrossLayoutCacheKeyMiss(key: key)
        }
        let createToken = Logger.logValidatingCacheFreshValueCreationStart(key: key)
        let (fresh, validationData) = create()
        Logger.logValidatingCacheFreshValueCreationEnd(createToken, key: key)
        storage[key] = ValueStorage(value: fresh, validationData: validationData)
        return fresh
    }

    public mutating func removeValue(forKey key: Key) -> Value? {
        storage.removeValue(forKey: key)?.value
    }

}

<<<<<<< HEAD
/// A convenience wrapper around ValidatingCache which ensures that only values which were cached in equivalent environments are returned, and allows for additional data to be stored to be validated.
@_spi(HostingViewContext) public struct EnvironmentAndValueValidatingCache<Key, Value, AdditionalValidationData>: Sendable where Key: Hashable {

    private var backing = ValidatingCache<Key, Value, (EnvironmentAccessList, AdditionalValidationData)>()

    public init() {}

    /// Retrieves or creates a value based on a key and a validation function, alongside environment validation.
    /// - Parameters:
    ///   - key: The key to look up.
    ///   - environment: The current environment. A frozen version of this environment will be preserved along with freshly cached values for comparison.
    ///   - context: The equivalency context in which the environment should be evaluated.
    ///   - validate: A function that evaluates whether or not a given result is still valid.
    ///   - create: Creates a fresh cache entry no valid cached data is available, and stores it.
    /// - Returns: Either a cached or newly created value.
    /// - Note: Generally, prefer the `validationValue` versions of this method if the validation value conforms to CrossLayoutCacheable or Equatable.
    mutating func retrieveOrCreate(
        key: Key,
        environment: Environment,
        context: CrossLayoutCacheableContext,
        validate: (AdditionalValidationData) -> Bool,
        create: (Environment) -> (Value, AdditionalValidationData)
    ) -> Value {
        backing.retrieveOrCreate(key: key) {
            environment.isCacheablyEquivalent(to: $0.0, in: context) && validate($0.1)
        } create: {
            let ((value, additional), accessList) = environment.observingAccess { environment in
                create(environment)
            }
            return (value, (accessList, additional))
        }
    }

}

=======
>>>>>>> 72a7cecf
extension Equatable {

    fileprivate func isEqual(_ other: any Equatable) -> Bool {
        guard let other = other as? Self else {
            return false
        }
        return self == other
    }

}<|MERGE_RESOLUTION|>--- conflicted
+++ resolved
@@ -65,44 +65,6 @@
 
 }
 
-<<<<<<< HEAD
-/// A convenience wrapper around ValidatingCache which ensures that only values which were cached in equivalent environments are returned, and allows for additional data to be stored to be validated.
-@_spi(HostingViewContext) public struct EnvironmentAndValueValidatingCache<Key, Value, AdditionalValidationData>: Sendable where Key: Hashable {
-
-    private var backing = ValidatingCache<Key, Value, (EnvironmentAccessList, AdditionalValidationData)>()
-
-    public init() {}
-
-    /// Retrieves or creates a value based on a key and a validation function, alongside environment validation.
-    /// - Parameters:
-    ///   - key: The key to look up.
-    ///   - environment: The current environment. A frozen version of this environment will be preserved along with freshly cached values for comparison.
-    ///   - context: The equivalency context in which the environment should be evaluated.
-    ///   - validate: A function that evaluates whether or not a given result is still valid.
-    ///   - create: Creates a fresh cache entry no valid cached data is available, and stores it.
-    /// - Returns: Either a cached or newly created value.
-    /// - Note: Generally, prefer the `validationValue` versions of this method if the validation value conforms to CrossLayoutCacheable or Equatable.
-    mutating func retrieveOrCreate(
-        key: Key,
-        environment: Environment,
-        context: CrossLayoutCacheableContext,
-        validate: (AdditionalValidationData) -> Bool,
-        create: (Environment) -> (Value, AdditionalValidationData)
-    ) -> Value {
-        backing.retrieveOrCreate(key: key) {
-            environment.isCacheablyEquivalent(to: $0.0, in: context) && validate($0.1)
-        } create: {
-            let ((value, additional), accessList) = environment.observingAccess { environment in
-                create(environment)
-            }
-            return (value, (accessList, additional))
-        }
-    }
-
-}
-
-=======
->>>>>>> 72a7cecf
 extension Equatable {
 
     fileprivate func isEqual(_ other: any Equatable) -> Bool {
