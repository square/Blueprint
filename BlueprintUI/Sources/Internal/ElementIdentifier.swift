--- conflicted
+++ resolved
@@ -43,27 +43,19 @@
  */
 final class ElementIdentifier: Hashable, CustomDebugStringConvertible {
 
-<<<<<<< HEAD
-    let elementType: Element.Type
-    let elementTypeID: ObjectIdentifier
-    let key: AnyHashable?
-=======
     private let elementType: Element.Type
     private let key: AnyHashable?
     private let count: Int
+    
     private let hash: Int
->>>>>>> ce30b035
 
     private static var cachedIdentifiers: [ObjectIdentifier: [Int: ElementIdentifier]] = [:]
 
     static func identifier(for element: Element, key: AnyHashable?, count: Int) -> ElementIdentifier {
+        .identifier(for: type(of: element), key: key, count: count)
+    }
 
-<<<<<<< HEAD
-        self.elementType = elementType
-
-        elementTypeID = ObjectIdentifier(elementType)
-=======
-        let elementType = type(of: element)
+    static func identifier(for elementType: Element.Type, key: AnyHashable?, count: Int) -> ElementIdentifier {
 
         /// There's no performance benefit to caching identifiers that have
         /// a key because the lookup ends up being more expensive, so
@@ -91,9 +83,7 @@
     private init(elementType: Element.Type, key: AnyHashable?, count: Int) {
 
         self.elementType = elementType
->>>>>>> ce30b035
         self.key = key
-
         self.count = count
 
         var hasher = Hasher()
@@ -101,16 +91,6 @@
         hasher.combine(self.key)
         hasher.combine(self.count)
         hash = hasher.finalize()
-    }
-
-    func hash(into hasher: inout Hasher) {
-        hasher.combine(elementTypeID)
-        hasher.combine(key)
-        hasher.combine(count)
-    }
-
-    static func == (lhs: ElementIdentifier, rhs: ElementIdentifier) -> Bool {
-        lhs.elementTypeID == rhs.elementTypeID && lhs.count == rhs.count && lhs.key == rhs.key
     }
 
     var debugDescription: String {
