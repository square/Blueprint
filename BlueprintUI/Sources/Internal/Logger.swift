import Foundation
import os.log

/// Namespace for logging helpers
enum Logger {
    fileprivate static let signposter = OSSignposter(logHandle: .active)
    static var hook: ((String) -> Void)?
}

// MARK: - BlueprintView signposts
extension Logger {
    static func logLayoutStart(view: BlueprintView) {


        guard BlueprintLogging.isEnabled else { return }

        os_signpost(
            .begin,
            log: .active,
            name: "Layout",
            signpostID: OSSignpostID(log: .active, object: view),
            "%{public}s",
            view.name ?? "BlueprintView"
        )
    }

    static func logLayoutEnd(view: BlueprintView) {

        guard BlueprintLogging.isEnabled else { return }

        os_signpost(
            .end,
            log: .active,
            name: "Layout",
            signpostID: OSSignpostID(log: .active, object: view)
        )
    }

    static func logViewUpdateStart(view: BlueprintView) {

        guard BlueprintLogging.isEnabled else { return }

        os_signpost(
            .begin,
            log: .active,
            name: "View Update",
            signpostID: OSSignpostID(log: .active, object: view),
            "%{public}s",
            view.name ?? "BlueprintView"
        )
    }

    static func logViewUpdateEnd(view: BlueprintView) {

        guard BlueprintLogging.isEnabled else { return }

        os_signpost(
            .end,
            log: .active,
            name: "View Update",
            signpostID: OSSignpostID(log: .active, object: view)
        )
    }

    static func logElementAssigned(view: BlueprintView) {

        guard BlueprintLogging.isEnabled else { return }

        os_signpost(
            .event,
            log: .active,
            name: "Element assigned",
            signpostID: OSSignpostID(log: .active, object: view),
            "Element assigned to %{public}s",
            view.name ?? "BlueprintView"
        )
    }

    static func logSizeThatFitsStart(
        view: BlueprintView,
        description: @autoclosure () -> String
    ) {
        guard BlueprintLogging.isEnabled else { return }

        os_signpost(
            .begin,
            log: .active,
            name: "View Sizing",
            signpostID: OSSignpostID(log: .active, object: view),
            "%{public}s",
            description()
        )
    }

    static func logSizeThatFitsEnd(view: BlueprintView) {
        guard BlueprintLogging.isEnabled else { return }

        os_signpost(
            .end,
            log: .active,
            name: "View Sizing",
            signpostID: OSSignpostID(log: .active, object: view)
        )
    }
}

// MARK: - HintingSizeCache signposts

extension Logger {
    static func logMeasureStart(object: AnyObject, description: String, constraint: SizeConstraint) {

        guard shouldRecordMeasurePass() else { return }

        os_signpost(
            .begin,
            log: .active,
            name: "Measuring",
            signpostID: OSSignpostID(log: .active, object: object),
            // nb: os_signpost seems to ignore precision specifiers
            "%{public}s in %.1f×%.1f",
            description,
            constraint.width.constrainedValue ?? .infinity,
            constraint.height.constrainedValue ?? .infinity
        )
    }

    static func logMeasureEnd(object: AnyObject) {

        guard shouldRecordMeasurePass() else { return }

        os_signpost(
            .end,
            log: .active,
            name: "Measuring",
            signpostID: OSSignpostID(log: .active, object: object)
        )
    }

    static func logCacheHit(object: AnyObject, description: @autoclosure () -> String, constraint: SizeConstraint) {
        guard shouldRecordMeasurePass() else { return }

        os_signpost(
            .event,
            log: .active,
            name: "Cache hit",
            signpostID: OSSignpostID(log: .active, object: object),
            "%{public}s in %{public}s×%{public}s",
            description(),
            String(format: "%.1f", constraint.width.constrainedValue ?? .infinity),
            String(format: "%.1f", constraint.height.constrainedValue ?? .infinity)
        )
    }

    static func logCacheMiss(object: AnyObject, description: @autoclosure () -> String, constraint: SizeConstraint) {
        guard shouldRecordMeasurePass() else { return }

        os_signpost(
            .event,
            log: .active,
            name: "Cache miss",
            signpostID: OSSignpostID(log: .active, object: object),
            "%{public}s in %{public}s×%{public}s",
            description(),
            String(format: "%.1f", constraint.width.constrainedValue ?? .infinity),
            String(format: "%.1f", constraint.height.constrainedValue ?? .infinity)
        )
    }

    static func logCacheUnconstrainedSearchMatch(
        object: AnyObject,
        description: @autoclosure () -> String,
        constraint: SizeConstraint,
        match: @autoclosure () -> SizeConstraint
    ) {
        guard shouldRecordMeasurePass() else { return }

        let match = match()

        os_signpost(
            .event,
            log: .active,
            name: "Cache unconstrained search match",
            signpostID: OSSignpostID(log: .active, object: object),
            "%{public}s in %{public}s×%{public}s matched %{public}s×%{public}s",
            description(),
            String(format: "%.1f", constraint.width.constrainedValue ?? .infinity),
            String(format: "%.1f", constraint.height.constrainedValue ?? .infinity),
            String(format: "%.1f", match.width.constrainedValue ?? .infinity),
            String(format: "%.1f", match.height.constrainedValue ?? .infinity)
        )
    }

}

// MARK: - Caching

extension Logger {

    // MARK: ValidatingCache

    static func logValidatingCacheValidationStart(key: some Hashable) -> OSSignpostIntervalState {
        signposter.beginInterval("ValidatingCache validation", id: key.signpost, "Start: \(String(describing: key))")
    }

    static func logValidatingCacheValidationEnd(_ token: OSSignpostIntervalState, key: some Hashable) {
        signposter.endInterval("ValidatingCache validation", token, "\(String(describing: key))")
    }

    static func logValidatingCacheFreshValueCreationStart(key: some Hashable) -> OSSignpostIntervalState {
        signposter.beginInterval("ValidatingCache fresh value creation", id: key.signpost, "\(String(describing: key))")
    }

    static func logValidatingCacheFreshValueCreationEnd(_ token: OSSignpostIntervalState, key: some Hashable) {
        signposter.endInterval("ValidatingCache fresh value creation", token, "\(String(describing: key))")
    }

    static func logValidatingCacheKeyMiss(key: some Hashable) {
        signposter.emitEvent("ValidatingCache key miss", id: key.signpost, "\(String(describing: key))")
    }

    static func logValidatingCacheKeyHit(key: some Hashable) {
        signposter.emitEvent("ValidatingCache key hit", id: key.signpost, "\(String(describing: key))")
    }

    static func logValidatingCacheHitAndValidationSuccess(key: some Hashable) {
        signposter.emitEvent("ValidatingCache validation success", id: key.signpost, "\(String(describing: key))")
    }

    static func logValidatingCacheHitAndValidationFailure(key: some Hashable) {
        signposter.emitEvent("ValidatingCache validation failure", id: key.signpost, "\(String(describing: key))")
    }

}

extension Logger {

    // MARK: Environment Comparison

    static func logEnvironmentKeySetEquivalencyComparisonStart(key: some Hashable) -> OSSignpostIntervalState {
        let token = signposter.beginInterval(
            "Environment key set equivalency comparison",
            id: key.signpost,
            "Start: \(String(describing: key))"
        )
        hook?("\(#function) \(String(describing: key))")
        return token
    }

    static func logEnvironmentKeySetEquivalencyComparisonEnd(_ token: OSSignpostIntervalState, key: some Hashable) {
        signposter.endInterval("Environment key set equivalency comparison", token, "\(String(describing: key))")
        hook?("\(#function) \(String(describing: key))")
    }

    static func logEnvironmentEquivalencyComparisonStart(environment: Environment) -> OSSignpostIntervalState {
        let token = signposter.beginInterval(
            "Environment equivalency comparison",
            id: environment.fingerprint.value.signpost,
            "Start: \(String(describing: environment))"
        )
        hook?("\(#function) \(environment.fingerprint)")
        return token
    }

    static func logEnvironmentEquivalencyComparisonEnd(_ token: OSSignpostIntervalState, environment: Environment) {
        signposter.endInterval("Environment equivalency comparison", token, "\(String(describing: environment))")
        hook?("\(#function) \(environment.fingerprint)")
    }

    static func logEnvironmentEquivalencyFingerprintEqual(environment: Environment) {
        signposter.emitEvent("Environments trivially equal from fingerprint", id: environment.fingerprint.value.signpost)
        hook?("\(#function) \(environment.fingerprint)")
    }

    static func logEnvironmentEquivalencyFingerprintCacheHit(environment: Environment) {
        signposter.emitEvent("Environment cached comparison result hit", id: environment.fingerprint.value.signpost)
        hook?("\(#function) \(environment.fingerprint)")
    }

    static func logEnvironmentEquivalencyFingerprintCacheMiss(environment: Environment) {
        signposter.emitEvent("Environment cached comparison result miss", id: environment.fingerprint.value.signpost)
        hook?("\(#function) \(environment.fingerprint)")
    }

    static func logEnvironmentEquivalencyCompletedWithNonEquivalence(
        environment: Environment,
        key: some Hashable,
        context: EquivalencyContext
    ) {
        signposter.emitEvent(
            "Environment equivalency completed with non-equivalent result",
            id: environment.fingerprint.value.signpost,
            "\(String(describing: context)): \(String(describing: key)) not equivalent"
        )
        hook?("\(#function) \(String(describing: key))")
    }

    static func logEnvironmentEquivalencyCompletedWithEquivalence(environment: Environment, context: EquivalencyContext) {
        signposter.emitEvent(
            "Environment equivalency completed with equivalent result",
            id: environment.fingerprint.value.signpost,
            "\(String(describing: context))"
        )
        hook?("\(#function) \(environment.fingerprint)")
    }

<<<<<<< HEAD
=======

    // MARK: ValidatingCache

    static func logValidatingCacheValidationStart(key: some Hashable) -> OSSignpostIntervalState {
        let token = signposter.beginInterval(
            "ValidatingCache validation",
            id: key.signpost,
            "Start: \(String(describing: key))"
        )
        hook?("\(#function) \(String(describing: key))")
        return token
    }

    static func logValidatingCacheValidationEnd(_ token: OSSignpostIntervalState, key: some Hashable) {
        signposter.endInterval("ValidatingCache validation", token, "\(String(describing: key))")
        hook?("\(#function) \(String(describing: key))")
    }

    static func logValidatingCacheFreshValueCreationStart(key: some Hashable) -> OSSignpostIntervalState {
        let token = signposter.beginInterval(
            "ValidatingCache fresh value creation",
            id: key.signpost,
            "\(String(describing: key))"
        )
        hook?("\(#function) \(String(describing: key))")
        return token
    }

    static func logValidatingCacheFreshValueCreationEnd(_ token: OSSignpostIntervalState, key: some Hashable) {
        signposter.endInterval("ValidatingCache fresh value creation", token, "\(String(describing: key))")
        hook?("\(#function) \(String(describing: key))")
    }

    static func logValidatingCacheKeyMiss(key: some Hashable) {
        signposter.emitEvent("ValidatingCache key miss", id: key.signpost, "\(String(describing: key))")
        hook?("\(#function) \(String(describing: key))")
    }

    static func logValidatingCacheKeyHit(key: some Hashable) {
        signposter.emitEvent("ValidatingCache key hit", id: key.signpost, "\(String(describing: key))")
        hook?("\(#function) \(String(describing: key))")
    }

    static func logValidatingCacheHitAndValidationSuccess(key: some Hashable) {
        signposter.emitEvent("ValidatingCache validation success", id: key.signpost, "\(String(describing: key))")
        hook?("\(#function) \(String(describing: key))")
    }

    static func logValidatingCacheHitAndValidationFailure(key: some Hashable) {
        signposter.emitEvent("ValidatingCache validation failure", id: key.signpost, "\(String(describing: key))")
        hook?("\(#function) \(String(describing: key))")
    }

>>>>>>> f4c5c2e3
}

extension Hashable {

    fileprivate var signpost: OSSignpostID {
        OSSignpostID(UInt64(abs(hashValue)))
    }

}

// MARK: - Utilities

extension Logger {
    private static func shouldRecordMeasurePass() -> Bool {
        BlueprintLogging.isEnabled &&
            BlueprintLogging.config.recordElementMeasures
    }

}<|MERGE_RESOLUTION|>--- conflicted
+++ resolved
@@ -190,47 +190,11 @@
         )
     }
 
-}
-
-// MARK: - Caching
-
-extension Logger {
-
-    // MARK: ValidatingCache
-
-    static func logValidatingCacheValidationStart(key: some Hashable) -> OSSignpostIntervalState {
-        signposter.beginInterval("ValidatingCache validation", id: key.signpost, "Start: \(String(describing: key))")
-    }
-
-    static func logValidatingCacheValidationEnd(_ token: OSSignpostIntervalState, key: some Hashable) {
-        signposter.endInterval("ValidatingCache validation", token, "\(String(describing: key))")
-    }
-
-    static func logValidatingCacheFreshValueCreationStart(key: some Hashable) -> OSSignpostIntervalState {
-        signposter.beginInterval("ValidatingCache fresh value creation", id: key.signpost, "\(String(describing: key))")
-    }
-
-    static func logValidatingCacheFreshValueCreationEnd(_ token: OSSignpostIntervalState, key: some Hashable) {
-        signposter.endInterval("ValidatingCache fresh value creation", token, "\(String(describing: key))")
-    }
-
-    static func logValidatingCacheKeyMiss(key: some Hashable) {
-        signposter.emitEvent("ValidatingCache key miss", id: key.signpost, "\(String(describing: key))")
-    }
-
-    static func logValidatingCacheKeyHit(key: some Hashable) {
-        signposter.emitEvent("ValidatingCache key hit", id: key.signpost, "\(String(describing: key))")
-    }
-
-    static func logValidatingCacheHitAndValidationSuccess(key: some Hashable) {
-        signposter.emitEvent("ValidatingCache validation success", id: key.signpost, "\(String(describing: key))")
-    }
-
-    static func logValidatingCacheHitAndValidationFailure(key: some Hashable) {
-        signposter.emitEvent("ValidatingCache validation failure", id: key.signpost, "\(String(describing: key))")
-    }
-
-}
+
+
+}
+
+// MARK: - CacheStorage
 
 extension Logger {
 
@@ -303,8 +267,6 @@
         hook?("\(#function) \(environment.fingerprint)")
     }
 
-<<<<<<< HEAD
-=======
 
     // MARK: ValidatingCache
 
@@ -358,7 +320,6 @@
         hook?("\(#function) \(String(describing: key))")
     }
 
->>>>>>> f4c5c2e3
 }
 
 extension Hashable {
