import Foundation
import os.log

/// Namespace for logging helpers
enum Logger {
    fileprivate static let signposter = OSSignposter(logHandle: .active)
}

// MARK: - BlueprintView signposts
extension Logger {
    static func logLayoutStart(view: BlueprintView) {

        guard BlueprintLogging.isEnabled else { return }

        os_signpost(
            .begin,
            log: .active,
            name: "Layout",
            signpostID: OSSignpostID(log: .active, object: view),
            "%{public}s",
            view.name ?? "BlueprintView"
        )
    }

    static func logLayoutEnd(view: BlueprintView) {

        guard BlueprintLogging.isEnabled else { return }

        os_signpost(
            .end,
            log: .active,
            name: "Layout",
            signpostID: OSSignpostID(log: .active, object: view)
        )
    }

    static func logViewUpdateStart(view: BlueprintView) {

        guard BlueprintLogging.isEnabled else { return }

        os_signpost(
            .begin,
            log: .active,
            name: "View Update",
            signpostID: OSSignpostID(log: .active, object: view),
            "%{public}s",
            view.name ?? "BlueprintView"
        )
    }

    static func logViewUpdateEnd(view: BlueprintView) {

        guard BlueprintLogging.isEnabled else { return }

        os_signpost(
            .end,
            log: .active,
            name: "View Update",
            signpostID: OSSignpostID(log: .active, object: view)
        )
    }

    static func logElementAssigned(view: BlueprintView) {

        guard BlueprintLogging.isEnabled else { return }

        os_signpost(
            .event,
            log: .active,
            name: "Element assigned",
            signpostID: OSSignpostID(log: .active, object: view),
            "Element assigned to %{public}s",
            view.name ?? "BlueprintView"
        )
    }

    static func logSizeThatFitsStart(
        view: BlueprintView,
        description: @autoclosure () -> String
    ) {
        guard BlueprintLogging.isEnabled else { return }

        os_signpost(
            .begin,
            log: .active,
            name: "View Sizing",
            signpostID: OSSignpostID(log: .active, object: view),
            "%{public}s",
            description()
        )
    }

    static func logSizeThatFitsEnd(view: BlueprintView) {
        guard BlueprintLogging.isEnabled else { return }

        os_signpost(
            .end,
            log: .active,
            name: "View Sizing",
            signpostID: OSSignpostID(log: .active, object: view)
        )
    }
}

// MARK: - HintingSizeCache signposts

extension Logger {
    static func logMeasureStart(object: AnyObject, description: String, constraint: SizeConstraint) {

        guard shouldRecordMeasurePass() else { return }

        os_signpost(
            .begin,
            log: .active,
            name: "Measuring",
            signpostID: OSSignpostID(log: .active, object: object),
            // nb: os_signpost seems to ignore precision specifiers
            "%{public}s in %.1f×%.1f",
            description,
            constraint.width.constrainedValue ?? .infinity,
            constraint.height.constrainedValue ?? .infinity
        )
    }

    static func logMeasureEnd(object: AnyObject) {

        guard shouldRecordMeasurePass() else { return }

        os_signpost(
            .end,
            log: .active,
            name: "Measuring",
            signpostID: OSSignpostID(log: .active, object: object)
        )
    }

    static func logCacheHit(object: AnyObject, description: @autoclosure () -> String, constraint: SizeConstraint) {
        guard shouldRecordMeasurePass() else { return }

        os_signpost(
            .event,
            log: .active,
            name: "Cache hit",
            signpostID: OSSignpostID(log: .active, object: object),
            "%{public}s in %{public}s×%{public}s",
            description(),
            String(format: "%.1f", constraint.width.constrainedValue ?? .infinity),
            String(format: "%.1f", constraint.height.constrainedValue ?? .infinity)
        )
    }

    static func logCacheMiss(object: AnyObject, description: @autoclosure () -> String, constraint: SizeConstraint) {
        guard shouldRecordMeasurePass() else { return }

        os_signpost(
            .event,
            log: .active,
            name: "Cache miss",
            signpostID: OSSignpostID(log: .active, object: object),
            "%{public}s in %{public}s×%{public}s",
            description(),
            String(format: "%.1f", constraint.width.constrainedValue ?? .infinity),
            String(format: "%.1f", constraint.height.constrainedValue ?? .infinity)
        )
    }

    static func logCacheUnconstrainedSearchMatch(
        object: AnyObject,
        description: @autoclosure () -> String,
        constraint: SizeConstraint,
        match: @autoclosure () -> SizeConstraint
    ) {
        guard shouldRecordMeasurePass() else { return }

        let match = match()

        os_signpost(
            .event,
            log: .active,
            name: "Cache unconstrained search match",
            signpostID: OSSignpostID(log: .active, object: object),
            "%{public}s in %{public}s×%{public}s matched %{public}s×%{public}s",
            description(),
            String(format: "%.1f", constraint.width.constrainedValue ?? .infinity),
            String(format: "%.1f", constraint.height.constrainedValue ?? .infinity),
            String(format: "%.1f", match.width.constrainedValue ?? .infinity),
            String(format: "%.1f", match.height.constrainedValue ?? .infinity)
        )
    }



}

// MARK: - CacheStorage

extension Logger {

<<<<<<< HEAD
=======
    // MARK: Environment Comparison

    static func logEnvironmentKeySetEquivalencyComparisonStart(key: some Hashable) -> OSSignpostIntervalState {
        signposter.beginInterval(
            "Environment key set equivalency comparison",
            id: key.signpost,
            "Start: \(String(describing: key))"
        )
    }

    static func logEnvironmentKeySetEquivalencyComparisonEnd(_ token: OSSignpostIntervalState, key: some Hashable) {
        signposter.endInterval("Environment key set equivalency comparison", token, "\(String(describing: key))")
    }

    static func logEnvironmentEquivalencyComparisonStart(environment: Environment) -> OSSignpostIntervalState {
        signposter.beginInterval(
            "Environment equivalency comparison",
            id: environment.fingerprint.value.signpost,
            "Start: \(String(describing: environment))"
        )
    }

    static func logEnvironmentEquivalencyComparisonEnd(_ token: OSSignpostIntervalState, environment: Environment) {
        signposter.endInterval("Environment equivalency comparison", token, "\(String(describing: environment))")
    }

    static func logEnvironmentEquivalencyFingerprintEqual(environment: Environment) {
        signposter.emitEvent("Environments trivially equal from fingerprint", id: environment.fingerprint.value.signpost)
    }

    static func logEnvironmentEquivalencyFingerprintCacheHit(environment: Environment) {
        signposter.emitEvent("Environment cached comparison result hit", id: environment.fingerprint.value.signpost)
    }

    static func logEnvironmentEquivalencyFingerprintCacheMiss(environment: Environment) {
        signposter.emitEvent("Environment cached comparison result miss", id: environment.fingerprint.value.signpost)
    }

    static func logEnvironmentEquivalencyCompletedWithNonEquivalence(
        environment: Environment,
        key: some Hashable,
        context: EquivalencyContext
    ) {
        signposter.emitEvent(
            "Environment equivalency completed with non-equivalent result",
            id: environment.fingerprint.value.signpost,
            "\(String(describing: context)): \(String(describing: key)) not equivalent"
        )
    }

    static func logEnvironmentEquivalencyCompletedWithEquivalence(environment: Environment, context: EquivalencyContext) {
        signposter.emitEvent(
            "Environment equivalency completed with equivalent result",
            id: environment.fingerprint.value.signpost,
            "\(String(describing: context))"
        )

    }


>>>>>>> e8c27c01
    // MARK: ValidatingCache

    static func logValidatingCacheValidationStart(key: some Hashable) -> OSSignpostIntervalState {
        signposter.beginInterval("ValidatingCache validation", id: key.signpost, "Start: \(String(describing: key))")
    }

    static func logValidatingCacheValidationEnd(_ token: OSSignpostIntervalState, key: some Hashable) {
        signposter.endInterval("ValidatingCache validation", token, "\(String(describing: key))")
    }

    static func logValidatingCacheFreshValueCreationStart(key: some Hashable) -> OSSignpostIntervalState {
        signposter.beginInterval("ValidatingCache fresh value creation", id: key.signpost, "\(String(describing: key))")
    }

    static func logValidatingCacheFreshValueCreationEnd(_ token: OSSignpostIntervalState, key: some Hashable) {
        signposter.endInterval("ValidatingCache fresh value creation", token, "\(String(describing: key))")
    }

    static func logValidatingCacheKeyMiss(key: some Hashable) {
        signposter.emitEvent("ValidatingCache key miss", id: key.signpost, "\(String(describing: key))")
    }

    static func logValidatingCacheKeyHit(key: some Hashable) {
        signposter.emitEvent("ValidatingCache key hit", id: key.signpost, "\(String(describing: key))")
    }

    static func logValidatingCacheHitAndValidationSuccess(key: some Hashable) {
        signposter.emitEvent("ValidatingCache validation success", id: key.signpost, "\(String(describing: key))")
    }

    static func logValidatingCacheHitAndValidationFailure(key: some Hashable) {
        signposter.emitEvent("ValidatingCache validation failure", id: key.signpost, "\(String(describing: key))")
    }

}

extension Hashable {

<<<<<<< HEAD
    var signpost: OSSignpostID {
=======
    fileprivate var signpost: OSSignpostID {
>>>>>>> e8c27c01
        OSSignpostID(UInt64(abs(hashValue)))
    }

}

// MARK: - Utilities

extension Logger {
    private static func shouldRecordMeasurePass() -> Bool {
        BlueprintLogging.isEnabled &&
            BlueprintLogging.config.recordElementMeasures
    }

}<|MERGE_RESOLUTION|>--- conflicted
+++ resolved
@@ -188,16 +188,50 @@
         )
     }
 
-
-
-}
-
-// MARK: - CacheStorage
-
-extension Logger {
-
-<<<<<<< HEAD
-=======
+}
+
+// MARK: - Caching
+
+extension Logger {
+
+    // MARK: ValidatingCache
+
+    static func logValidatingCacheValidationStart(key: some Hashable) -> OSSignpostIntervalState {
+        signposter.beginInterval("ValidatingCache validation", id: key.signpost, "Start: \(String(describing: key))")
+    }
+
+    static func logValidatingCacheValidationEnd(_ token: OSSignpostIntervalState, key: some Hashable) {
+        signposter.endInterval("ValidatingCache validation", token, "\(String(describing: key))")
+    }
+
+    static func logValidatingCacheFreshValueCreationStart(key: some Hashable) -> OSSignpostIntervalState {
+        signposter.beginInterval("ValidatingCache fresh value creation", id: key.signpost, "\(String(describing: key))")
+    }
+
+    static func logValidatingCacheFreshValueCreationEnd(_ token: OSSignpostIntervalState, key: some Hashable) {
+        signposter.endInterval("ValidatingCache fresh value creation", token, "\(String(describing: key))")
+    }
+
+    static func logValidatingCacheKeyMiss(key: some Hashable) {
+        signposter.emitEvent("ValidatingCache key miss", id: key.signpost, "\(String(describing: key))")
+    }
+
+    static func logValidatingCacheKeyHit(key: some Hashable) {
+        signposter.emitEvent("ValidatingCache key hit", id: key.signpost, "\(String(describing: key))")
+    }
+
+    static func logValidatingCacheHitAndValidationSuccess(key: some Hashable) {
+        signposter.emitEvent("ValidatingCache validation success", id: key.signpost, "\(String(describing: key))")
+    }
+
+    static func logValidatingCacheHitAndValidationFailure(key: some Hashable) {
+        signposter.emitEvent("ValidatingCache validation failure", id: key.signpost, "\(String(describing: key))")
+    }
+
+}
+
+extension Logger {
+
     // MARK: Environment Comparison
 
     static func logEnvironmentKeySetEquivalencyComparisonStart(key: some Hashable) -> OSSignpostIntervalState {
@@ -257,51 +291,11 @@
 
     }
 
-
->>>>>>> e8c27c01
-    // MARK: ValidatingCache
-
-    static func logValidatingCacheValidationStart(key: some Hashable) -> OSSignpostIntervalState {
-        signposter.beginInterval("ValidatingCache validation", id: key.signpost, "Start: \(String(describing: key))")
-    }
-
-    static func logValidatingCacheValidationEnd(_ token: OSSignpostIntervalState, key: some Hashable) {
-        signposter.endInterval("ValidatingCache validation", token, "\(String(describing: key))")
-    }
-
-    static func logValidatingCacheFreshValueCreationStart(key: some Hashable) -> OSSignpostIntervalState {
-        signposter.beginInterval("ValidatingCache fresh value creation", id: key.signpost, "\(String(describing: key))")
-    }
-
-    static func logValidatingCacheFreshValueCreationEnd(_ token: OSSignpostIntervalState, key: some Hashable) {
-        signposter.endInterval("ValidatingCache fresh value creation", token, "\(String(describing: key))")
-    }
-
-    static func logValidatingCacheKeyMiss(key: some Hashable) {
-        signposter.emitEvent("ValidatingCache key miss", id: key.signpost, "\(String(describing: key))")
-    }
-
-    static func logValidatingCacheKeyHit(key: some Hashable) {
-        signposter.emitEvent("ValidatingCache key hit", id: key.signpost, "\(String(describing: key))")
-    }
-
-    static func logValidatingCacheHitAndValidationSuccess(key: some Hashable) {
-        signposter.emitEvent("ValidatingCache validation success", id: key.signpost, "\(String(describing: key))")
-    }
-
-    static func logValidatingCacheHitAndValidationFailure(key: some Hashable) {
-        signposter.emitEvent("ValidatingCache validation failure", id: key.signpost, "\(String(describing: key))")
-    }
-
 }
 
 extension Hashable {
 
-<<<<<<< HEAD
-    var signpost: OSSignpostID {
-=======
     fileprivate var signpost: OSSignpostID {
->>>>>>> e8c27c01
         OSSignpostID(UInt64(abs(hashValue)))
     }
 
