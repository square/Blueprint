//
//  ElementState.swift
//  BlueprintUI
//
//  Created by Kyle Van Essen on 6/24/21.
//

import Foundation
import UIKit


/// The root node in an `ElementState` tree, which is used by `BlueprintView`
/// to maintain state across multiple layout passes.
final class ElementStateTree {

    /// The root element in the tree. Nil if there is no element.
    private(set) var root: ElementState?

    /// A signpost token used for logging signposts to `os_log`.
    private let signpostRef: SignpostToken = .init()

    /// An optional delegate to be informed about the layout process.
    weak var delegate: ElementStateTreeDelegate? = nil {
        didSet {
            guard oldValue !== delegate else { return }

            root?.recursiveForEach {
                $0.delegate = delegate
            }
        }
    }

    /// A human readable name that represents the tree. Useful for debugging.
    let name: String

    init(name: String) {
        self.name = name
    }

    /// Updates, replaces, or removes the root node depending on the type of the new element.
    func update(with element: Element?, in environment: Environment) {

        func makeRoot(with element: Element) -> ElementState {
            let new = ElementState(
                parent: nil,
<<<<<<< HEAD
                delegate: delegate,
                identifier: .init(elementType: type(of: element), key: nil, count: 1),
=======
                identifier: .identifier(for: element, key: nil, count: 1),
>>>>>>> ce30b035
                element: element,
                signpostRef: signpostRef,
                name: name
            )

            root = new

            return new
        }

        if root == nil, let element = element {
            /// Transition from no root element, to root element.
            let new = makeRoot(with: element)

            delegate.perform {
                $0.tree(self, didSetupRootState: new)
            }
        } else if root != nil, element == nil {
            /// Transition from a root element, to no root element.
            let old = root
            root = nil
<<<<<<< HEAD

            delegate.perform {
                $0.tree(self, didTeardownRootState: old!)
            }
        } else if let root = self.root, let element = element {
            if type(of: root.element.value) == type(of: element) {
=======
        } else if let root = root, let element = element {
            if type(of: root.element.latest) == type(of: element) {
>>>>>>> ce30b035
                /// The type of the new element is the same, update inline.
                root.update(with: element, in: environment, identifier: root.identifier)

                delegate.perform {
                    $0.tree(self, didUpdateRootState: root)
                }
            } else {
                /// The type of the root element changed, replace it.
                let new = makeRoot(with: element)

                delegate.perform {
                    $0.tree(self, didReplaceRootState: root, with: new)
                }
            }
        }
    }
}


/// Represents the live, on screen state for a given element in the element tree.
///
/// `ElementState` is updated with the newest state of its backing `Element`
/// during the layout pass, and retains cached information such as measurements
/// and layouts either to the end of the layout pass, or until the equivalency of the `Element`
/// changes, for comparable elements.
final class ElementState {

    /// The parent element that owns this element.
    private(set) weak var parent: ElementState?

    fileprivate(set) weak var delegate: ElementStateTreeDelegate? = nil

    /// The identifier of the element. Eg, `Inset.1` or `Inset.1.Key`.
    let identifier: ElementIdentifier

    /// The signpost ref used when logging to `os_log`.
    let signpostRef: AnyObject

    /// The name of the owning tree. Useful for debugging.
    let name: String

    /// The element represented by this object.
    /// This value is a reference type – the inner element value
    /// will change after updates.
    let element: ElementState.LatestElement

    /// How and if the element should be compared during updates.
    let comparability: Comparability

    /// If the node has been visited this layout cycle.
    /// If `false`, the node will be torn down and garbage collected
    /// at the end of the layout cycle.
    private(set) var wasVisited: Bool

    /// The cached measurements for the current node.
    /// Measurements are cached by a `SizeConstraint` key, meaning that
    /// there can be multiple cached measurements for the same element.
    private var measurements: [SizeConstraint: CachedMeasurement] = [:]

    /// The cached layouts for the current node.
    /// Layouts are cached by a `CGSize` key, meaning that
    /// we can preserve multiple layouts if the containing element or containing
    /// view's size changes, eg when rotating from portait to landscape.
    private var layouts: [CGSize: CachedLayout] = [:]

    /// The children of the `ElementState`, cached by element identifier.
    private var children: [ElementIdentifier: ElementState] = [:]

    /// The children of the element state in the order they appear in the Layout.
    /// This value is built dynamically as the element tree is enumerated.
    private(set) var orderedChildren: [ElementState] = []

    /// Indicates the comparability behavior of the element.
    /// See each case for details on behavior.
    enum Comparability: Equatable {
        /// The element is not comparable, and it is not the child of a comparable element.
        ///
        /// ### Measurement Pass
        /// No measurements will be cached. Each render cycle will cause a new measurement pass.
        ///
        /// ### Layout Pass
        /// No layouts will be cached. Each render cycle will cause a new layout pass.
        case notComparable

        /// The element is comparable itself; it conforms to `ComparableElement`.
        ///
        /// ### Measurement Pass
        /// Measurements will be cached across render cycles if `isEquivalent` returns `true`,
        /// and the `Environment` dependencies for the measurement are equivalent.
        ///
        /// ### Layout Pass
        /// Layouts will be cached across render cycles if `isEquivalent` returns `true`,
        /// and the `Environment` dependencies for the measurement are equivalent.
        case comparableElement

        /// The element is the child of a `ComparableElement`, meaning its comparability
        /// is determined by the comparability of that parent element. All direct and indirect
        /// children of a `ComparableElement` are `.childOfComparableElement`,
        /// meaning every element below `MyComparableElement` in the below example:
        ///
        /// ```
        ///  MyComparableElement
        ///    Inset
        ///      Aligned
        ///        ChildElement 📍 // You are here
        /// ```
        ///
        /// ### Measurement Pass
        /// Measurements will be cached across render cycles if `isEquivalent` for
        /// the parent `ComparableElement` returns `true`, and
        /// the `Environment` dependencies for the measurement are equivalent.
        ///
        /// ### Layout Pass
        /// Layouts for this inner child element are not cached. Because layouts are a tree;
        /// the parent `ComparableElement` will cache its layout tree. Our layout
        /// function will not even be invoked as long as the parent remains `isEquivalent`.
        case childOfComparableElement

        /// If the element is either directly comparable, or the child of a `ComparableElement`.
        var isComparable: Bool {
            switch self {
            case .notComparable: return false
            case .comparableElement: return true
            case .childOfComparableElement: return true
            }
        }
    }

    /// Creates a new `ElementState` instance.
    init(
        parent: ElementState?,
        delegate: ElementStateTreeDelegate?,
        identifier: ElementIdentifier,
        element: Element,
        signpostRef: AnyObject,
        name: String
    ) {
        self.parent = parent
        self.delegate = delegate
        self.identifier = identifier
        self.element = .init(element)

        if element is AnyComparableElement {
            comparability = .comparableElement
        } else {
            if let parent = parent {
                switch parent.comparability {
                case .notComparable:
                    comparability = .notComparable
                case .comparableElement, .childOfComparableElement:
                    comparability = .childOfComparableElement
                }
            } else {
                comparability = .notComparable
            }
        }

        self.signpostRef = signpostRef
        self.name = name

        wasVisited = true
    }

    /// Assigned once per layout cycle, this value represents the
    /// `Element.content` value from the represented element.
    /// This value is cached to improve performance (fewer allocations and
    /// less repeated content building), as well as improves debuggability.
    private var cachedContent: ElementContent?

    /// Allows the layout system in `ElementContent` to access the `ElementContent`
    /// of the element, returning a cached version after the first access during a layout cycle.
    var elementContent: ElementContent {
        if let cachedContent = cachedContent {
            return cachedContent
        } else {
            let content = element.latest.content
            cachedContent = content

            delegate.perform {
                $0.treeDidFetchElementContent(for: self)
            }

            return content
        }
    }

    /// Updates the element state with the new element and new environment,
    /// throwing away cached values if needed.
    ///
    /// This method takes into account the `Comparability` of the element.
    ///
    /// ## Note
    /// This method may only be called once per layout cycle.
    fileprivate func update(
        with newElement: Element,
        in newEnvironment: Environment,
        identifier: ElementIdentifier
    ) {
        precondition(wasVisited == false)
        precondition(self.identifier == identifier)
        precondition(type(of: newElement) == type(of: element.latest))

        let isEquivalent: Bool

        switch comparability {
        case .notComparable:
            isEquivalent = false

        case .comparableElement:
            isEquivalent = Self.elementsEquivalent(element.latest, newElement)

        case .childOfComparableElement:
            /// We're always, equivalent, because our parent
            /// determines our equatability from its state.
            /// It will also invalidate and throw away _our_ caches if its
            /// equivalency changes.
            isEquivalent = true
        }

        /// If `isEquivalent` is false, we want to blow away all cached data.
        if isEquivalent == false {
            /// Clear our own cached data.
            clearAllCachedData()

            /// 2) If _we_ are a `ComparableElement`, or children which are `.childOfComparableElement`
            /// depend on us to invalidate their measurements; so do so here. It's important to note
            /// that we only clear child caches if those elements themselves are **not** `ComparableElement`.
            if comparability == .comparableElement {
                recursiveForEach {
                    $0.clearAllCachedDataIfNotComparable()
                }
            }
        } else {

            /// If we are equivalent, we still need to throw out any measurements
            /// and layouts that are dependent on the `Environment`. Compare
            /// the stored `Environment.Subset` values to see if any
            /// of the values that we care about are no longer equivalent.

            measurements.removeAll { _, measurement in
                newEnvironment.valuesEqual(to: measurement.dependencies) == false
            }

            layouts.removeAll { _, layout in
                newEnvironment.valuesEqual(to: layout.dependencies) == false
            }
        }

        /// Update our `LatestElement` to the element's new value.
        /// This will allow cached `LayoutResultNodes` to ensure they
        /// have access to the latest `backingViewDescription`.

<<<<<<< HEAD
        element.value = newElement

        /// If the update was equivalent. Used for debugging.
        wasUpdateEquivalent = isEquivalent

        delegate.perform {
            $0.treeDidUpdateState(self)
        }
=======
        element.latest = newElement
>>>>>>> ce30b035
    }

    /// Represents a cached measurement, which contains
    /// both the output measurements and the dependencies
    /// from the `Environment`, if any.
    struct CachedMeasurement {
        var size: CGSize
        var dependencies: Environment.Subset?
    }

    /// Invoked by `ElementContent` to generate a measurement via the `measurer`,
    /// or return a cached measurement if one exists.
    func measure(
        in constraint: SizeConstraint,
        with environment: Environment,
        using measurement: (Environment) -> CGSize
    ) -> CGSize {
        /// We already have a cached measurement, reuse that.
        if let existing = measurements[constraint] {
            delegate.perform {
                $0.treeDidReturnCachedMeasurement(existing, for: self)
            }

            return existing.size
        }

        /// Perform the measurement and track the environment dependencies.
        let (size, dependencies) = trackDependenciesIfNeeded(
            in: environment,
            during: measurement
        )

        /// Save the measurement for next time.

        let measurement = CachedMeasurement(
            size: size,
            dependencies: dependencies
        )

        measurements[constraint] = measurement

        delegate.perform {
            $0.treeDidPerformMeasurement(measurement, for: self)
        }

        return size
    }

    /// Represents a cached `LayoutResultNode` tree of all children,
    /// which contains both child tree, and the dependencies
    /// from the `Environment`, if any.
    struct CachedLayout {
        var nodes: [LayoutResultNode]
        var dependencies: Environment.Subset?
    }

    /// Invoked by `ElementContent` to generate a layout tree via the `layout`,
    /// or return a cached layout tree if one exists.
    func layout(
        in size: CGSize,
        with environment: Environment,
        using layout: (Environment) -> [LayoutResultNode]
    ) -> [LayoutResultNode] {

        /// Layout is only invoked once per cycle. If we're not a `ComparableElement`,
        /// there's no point in caching this value, so just return the `layout` directly.
        ///
        /// We are **not** also applying this to `.childOfComparableElement` as well,
        /// because that parent `ComparableElement` will perform the layout tree caching.
        guard comparability == .comparableElement else {
            let nodes = layout(environment)

            delegate.perform {
                $0.treeDidPerformLayout(nodes, for: self)
            }

            return nodes
        }


        /// We already have a cached layout, reuse that.
        if let existing = layouts[size] {
            delegate.perform {
                $0.treeDidReturnCachedLayout(existing, for: self)
            }

            return existing.nodes
        }

        /// Perform the layout and track the environment dependencies.
<<<<<<< HEAD
        let (nodes, dependencies) = trackEnvironmentReads(for: .layout, with: environment, in: layout)
=======
        let (layout, dependencies) = trackDependenciesIfNeeded(
            in: environment,
            during: layout
        )
>>>>>>> ce30b035

        /// Save the layout for next time.

        let layout = CachedLayout(
            nodes: nodes,
            dependencies: dependencies
        )

        layouts[size] = layout

        delegate.perform {
            $0.treeDidPerformCachedLayout(layout, for: self)
        }

        return nodes
    }

    /// Used by measurement and layout to track the dependencies they have on the `Environment`.
    /// The method returns the output from your `toTrack` callback, as well as
    /// an `Environment.Subset` that represents the measurement or layout's dependencies on the `Environment`.
    ///
    /// If there are no dependencies (`toTrack` did not read from the `Environment`), no subset is returned.
    ///
    /// Additionally, if the element is not comparable, no subset is returned or tracked.
    private func trackDependenciesIfNeeded<Output>(
        in environment: Environment,
        during toTrack: (Environment) -> Output
    ) -> (Output, Environment.Subset?) {

        /// We only need to append a read observer if we are a `comparableElement`.
        /// If we're a `.childOfComparableElement`, the read subscription
        /// from the upstream comparable element will still be applied.
        guard comparability == .comparableElement else {
            return (toTrack(environment), nil)
        }

        var environment = environment
        var observedKeys = Set<Environment.StorageKey>()

        environment.subscribeToReads { key in
            observedKeys.insert(key)
        }

        let output = toTrack(environment)

        return (output, environment.subset(with: observedKeys))
    }

    /// Creates a new child `ElementState` for the provided `Element`,
    /// or returns an existing one if it already exists.
    ///
    /// The first time the element is seen during a layout traversal, we will call `update`
    /// on its backing `ElementState` to keep internal state in sync.
    func childState(
        for child: Element,
        in environment: Environment,
        with identifier: ElementIdentifier
    ) -> ElementState {

        if let existing = children[identifier] {

            if existing.wasVisited == false {
                orderedChildren.append(existing)
                existing.update(with: child, in: environment, identifier: identifier)
                existing.wasVisited = true
            }

            return existing
        } else {
            let new = ElementState(
                parent: self,
                delegate: delegate,
                identifier: identifier,
                element: child,
                signpostRef: signpostRef,
                name: name
            )

            children[identifier] = new

            delegate.perform {
                $0.treeDidCreateState(new)
            }

            return new
        }
    }

    /// To be called at the beginning of the layout cycle by the owner
    /// of the `ElementStateTree`, to set up the tree for a traversal.
    func prepareForLayout() {
        recursiveForEach {
            $0.wasVisited = false
<<<<<<< HEAD
            $0.wasUpdateEquivalent = false

            $0.orderedChildren.removeAll(keepingCapacity: true)
=======
>>>>>>> ce30b035
        }
    }

    /// To be called at the end of the layout cycle by the owner
    /// of the `ElementStateTree`, to tear down any old state,
    /// or throw out caches which should not be maintained across layout cycles.
    func finishedLayout() {
        recursiveRemoveOldChildren()
        recursiveClearCaches()
    }

    /// Clears all cached measurements, layouts, etc.
    private func clearAllCachedData() {
        measurements.removeAll()
        layouts.removeAll()
    }

    /// Clears all cached data, but only if the element is **not** a `ComparableElement`.
    private func clearAllCachedDataIfNotComparable() {
        if comparability != .comparableElement {
            clearAllCachedData()
        }
    }

    /// Performs a depth-first enumeration of all elements in the tree,
    /// _including_ the original reciever.
    func recursiveForEach(_ perform: (ElementState) -> Void) {
        perform(self)

        children.forEach { _, child in
            child.recursiveForEach(perform)
        }
    }

    /// Iterating the whole tree, garbage collects all children
    /// which are no longer present in the tree.
    private func recursiveRemoveOldChildren() {

        for (key, state) in children {

            if state.wasVisited { continue }

            children.removeValue(forKey: key)

            delegate.perform {
                $0.treeDidRemoveState(state)
            }
        }

        children.forEach { _, state in
            state.recursiveRemoveOldChildren()
        }
    }

    /// Iterating the whole tree, clears caches which should
    /// not be maintained after the current layout cycle.
    private func recursiveClearCaches() {
        recursiveForEach {
            if $0.comparability.isComparable == false {
                $0.clearAllCachedData()
            }

            /// **TODO:** Should we cache this across layout cycles too? I think no,
            /// because we're already caching layout nodes, so this shouldn't even be called.
            /// But we should verify that!
            $0.cachedContent = nil
        }
    }
}


extension ElementState {

    /// A reference type passed through to `LayoutResultNode` and `NativeViewNode`,
    /// so that even when returning cached layouts, we can get to the latest version of the element
    /// that their originating `ElementState` represents.
    final class LatestElement {

        fileprivate(set) var latest: Element

        init(_ latest: Element) {
            self.latest = latest
        }
    }
}


extension CGSize: Hashable {
    public func hash(into hasher: inout Hasher) {
        hasher.combine(width)
        hasher.combine(height)
    }
}


/// A token reference type that can be used to group associated signpost logs using `OSSignpostID`.
private final class SignpostToken {}


extension ElementState {

    /// Checks if the two elements are equivalent in the given context.
    ///
    /// - If both values are nil, `true` is returned.
    /// - If both values are different types, `false` is returned.
    static func elementsEquivalent(_ lhs: Element?, _ rhs: Element?) -> Bool {

        if lhs == nil && rhs == nil { return true }

        guard let lhs = lhs as? AnyComparableElement else { return false }
        guard let rhs = rhs as? AnyComparableElement else { return false }

        return lhs.anyIsEquivalent(to: rhs)
    }
}


extension Dictionary {

    /// Removes all values from the dictionary that pass the provided predicate.
    fileprivate mutating func removeAll(where shouldRemove: (Key, Value) -> Bool) {

        for (key, value) in self {
            if shouldRemove(key, value) {
                removeValue(forKey: key)
            }
        }
    }
}

//
// MARK: ElementStateTreeDelegate
//

/// A delegate object that is called during layout to inspect the actions performed
/// during the layout and measurement process.
protocol ElementStateTreeDelegate: AnyObject {

    /// Root `ElementState`

    func tree(_ tree: ElementStateTree, didSetupRootState state: ElementState)
    func tree(_ tree: ElementStateTree, didUpdateRootState state: ElementState)
    func tree(_ tree: ElementStateTree, didTeardownRootState state: ElementState)
    func tree(_ tree: ElementStateTree, didReplaceRootState state: ElementState, with new: ElementState)

    /// Creating / Updating `ElementState`

    func treeDidCreateState(_ state: ElementState)
    func treeDidUpdateState(_ state: ElementState)
    func treeDidRemoveState(_ state: ElementState)

    func treeDidFetchElementContent(for state: ElementState)

    /// Measuring & Laying Out

    func treeDidReturnCachedMeasurement(
        _ measurement: ElementState.CachedMeasurement,
        for state: ElementState
    )

    func treeDidPerformMeasurement(
        _ measurement: ElementState.CachedMeasurement,
        for state: ElementState
    )

    func treeDidReturnCachedLayout(
        _ layout: ElementState.CachedLayout,
        for state: ElementState
    )

    func treeDidPerformLayout(
        _ layout: [LayoutResultNode],
        for state: ElementState
    )

    func treeDidPerformCachedLayout(
        _ layout: ElementState.CachedLayout,
        for state: ElementState
    )
}


extension Optional where Wrapped == ElementStateTreeDelegate {
    func perform(_ block: (Wrapped) -> Void) {
        #if DEBUG
            if let self = self {
                block(self)
            }
        #endif
    }
}


//
// MARK: CustomDebugStringConvertible
//


extension ElementState: CustomDebugStringConvertible {

    public var debugDescription: String {

        var debugRepresentations = [ElementState.DebugRepresentation]()

        children.values.forEach {
            $0.appendDebugDescriptions(to: &debugRepresentations, at: 0)
        }

        let strings: [String] = debugRepresentations.map { child in
            Array(repeating: "  ", count: child.depth).joined() + child.debugDescription
        }

        let all = ["<ElementState \(address(of: self)): \(identifier.debugDescription)>"] + strings

        return all.joined(separator: "\n")
    }
}


extension ElementState {

    private func appendDebugDescriptions(to: inout [DebugRepresentation], at depth: Int) {

        let info = DebugRepresentation(
            objectIdentifier: ObjectIdentifier(self),
            depth: depth,
            identifier: identifier,
            element: element.latest,
            measurements: measurements
        )

        to.append(info)

        children.values.forEach { child in
            child.appendDebugDescriptions(to: &to, at: depth + 1)
        }
    }

    private struct DebugRepresentation: CustomDebugStringConvertible {
        var objectIdentifier: ObjectIdentifier
        var depth: Int
        var identifier: ElementIdentifier
        var element: Element
        var measurements: [SizeConstraint: CachedMeasurement]

        var debugDescription: String {
            "\(identifier.debugDescription): \(measurements.count) Measurements"
        }
    }
}

<|MERGE_RESOLUTION|>--- conflicted
+++ resolved
@@ -43,12 +43,8 @@
         func makeRoot(with element: Element) -> ElementState {
             let new = ElementState(
                 parent: nil,
-<<<<<<< HEAD
                 delegate: delegate,
-                identifier: .init(elementType: type(of: element), key: nil, count: 1),
-=======
                 identifier: .identifier(for: element, key: nil, count: 1),
->>>>>>> ce30b035
                 element: element,
                 signpostRef: signpostRef,
                 name: name
@@ -69,18 +65,14 @@
         } else if root != nil, element == nil {
             /// Transition from a root element, to no root element.
             let old = root
+            
             root = nil
-<<<<<<< HEAD
 
             delegate.perform {
                 $0.tree(self, didTeardownRootState: old!)
             }
-        } else if let root = self.root, let element = element {
-            if type(of: root.element.value) == type(of: element) {
-=======
         } else if let root = root, let element = element {
             if type(of: root.element.latest) == type(of: element) {
->>>>>>> ce30b035
                 /// The type of the new element is the same, update inline.
                 root.update(with: element, in: environment, identifier: root.identifier)
 
@@ -333,18 +325,11 @@
         /// This will allow cached `LayoutResultNodes` to ensure they
         /// have access to the latest `backingViewDescription`.
 
-<<<<<<< HEAD
-        element.value = newElement
-
-        /// If the update was equivalent. Used for debugging.
-        wasUpdateEquivalent = isEquivalent
+        element.latest = newElement
 
         delegate.perform {
             $0.treeDidUpdateState(self)
         }
-=======
-        element.latest = newElement
->>>>>>> ce30b035
     }
 
     /// Represents a cached measurement, which contains
@@ -435,14 +420,11 @@
         }
 
         /// Perform the layout and track the environment dependencies.
-<<<<<<< HEAD
-        let (nodes, dependencies) = trackEnvironmentReads(for: .layout, with: environment, in: layout)
-=======
-        let (layout, dependencies) = trackDependenciesIfNeeded(
+
+        let (nodes, dependencies) = trackDependenciesIfNeeded(
             in: environment,
             during: layout
         )
->>>>>>> ce30b035
 
         /// Save the layout for next time.
 
@@ -536,12 +518,7 @@
     func prepareForLayout() {
         recursiveForEach {
             $0.wasVisited = false
-<<<<<<< HEAD
-            $0.wasUpdateEquivalent = false
-
             $0.orderedChildren.removeAll(keepingCapacity: true)
-=======
->>>>>>> ce30b035
         }
     }
 
