--- conflicted
+++ resolved
@@ -485,6 +485,7 @@
     }
 }
 
+
 /// Storage used to store "layout neutral" elements, where they will only have one child,
 /// and the measurement of the element is the same as the child.
 private struct SingleChildStorage: ContentStorage {
@@ -539,7 +540,6 @@
         with environment: Environment,
         children childNodes: [LayoutResultNode],
         state: ElementState,
-<<<<<<< HEAD
         forEach: (ElementContent.ForEachElementContext) -> Void
     ) {
         precondition(childNodes.count == 1)
@@ -556,13 +556,6 @@
             state: childState,
             forEach: forEach
         )
-=======
-        forEach: (ElementState, Element, LayoutResultNode) -> Void
-    ) {
-        let childState = state.childState(for: element, in: environment, with: .identifierFor(singleChild: element))
-
-        forEach(childState, element, childNodes[0])
->>>>>>> 49258836
     }
 }
 
