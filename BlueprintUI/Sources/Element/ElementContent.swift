--- conflicted
+++ resolved
@@ -308,15 +308,7 @@
                 return []
             }
 
-<<<<<<< HEAD
             return state.layout(in: size, with: environment) { environment in
-=======
-            let layoutItems = layoutItems(in: environment, cache: cache)
-            let childAttributes = layout.layout(size: attributes.bounds.size, items: layoutItems)
-
-            var result: [(identifier: ElementIdentifier, node: LayoutResultNode)] = []
-            result.reserveCapacity(children.count)
->>>>>>> 98c24a20
 
                 let layoutItems = self.layoutItems(state: state, environment: environment)
 
@@ -327,15 +319,8 @@
 
                 return childAttributes.indexedMap { index, currentChildLayoutAttributes in
 
-<<<<<<< HEAD
                     let currentChild = children[index]
                     let identifier = currentChild.identifier
-=======
-                let identifier = identifierFactory.nextIdentifier(
-                    for: currentChild.element,
-                    key: currentChild.key
-                )
->>>>>>> 98c24a20
 
                     let childState = state.childState(for: currentChild.element, in: environment, with: identifier)
 
@@ -404,7 +389,6 @@
     var child: Element
 
     func performLayout(
-<<<<<<< HEAD
         in size: CGSize,
         with environment: Environment,
         state: ElementState
@@ -412,133 +396,6 @@
 
         state.layout(in: size, with: environment) { environment in
             let environment = adapted(environment: environment)
-
-            let childAttributes = LayoutAttributes(size: size)
-
-            let identifier = ElementIdentifier.identifierFor(singleChild: child)
-
-            let childState = state.childState(for: child, in: environment, with: identifier)
-
-            let node = LayoutResultNode(
-                identifier: identifier,
-                layoutAttributes: childAttributes,
-=======
-        attributes: LayoutAttributes,
-        environment: Environment,
-        cache: CacheTree
-    ) -> [(identifier: ElementIdentifier, node: LayoutResultNode)] {
-        let environment = adapted(environment: environment)
-
-        let childAttributes = LayoutAttributes(size: attributes.bounds.size)
-
-        let identifier = ElementIdentifier.identifier(for: child, key: nil, count: 1)
-
-        let node = LayoutResultNode(
-            element: child,
-            layoutAttributes: childAttributes,
-            environment: environment,
-            children: child.content.performLayout(
-                attributes: childAttributes,
->>>>>>> 98c24a20
-                environment: environment,
-                element: childState.element,
-                children: childState.elementContent.performLayout(
-                    in: size,
-                    with: environment,
-                    state: childState
-                )
-            )
-
-            return [node]
-        }
-    }
-
-    func measure(
-        in constraint: SizeConstraint,
-        with environment: Environment,
-        state: ElementState
-    ) -> CGSize {
-        state.measure(in: constraint, with: environment) { environment in
-
-            let environment = self.adapted(environment: environment)
-            let identifier = ElementIdentifier.identifierFor(singleChild: child)
-            let childState = state.childState(for: child, in: environment, with: identifier)
-
-            return childState.elementContent.measure(
-                in: constraint,
-                with: environment,
-                state: childState
-            )
-        }
-    }
-
-    private func adapted(environment: Environment) -> Environment {
-        adapter(&environment)
-    }
-}
-
-/// Content storage that defers creation of its child until measurement or layout time.
-/// This is used for types dependent on sizing, such as `GeometryReader`.
-private struct LazyStorage: ContentStorage {
-
-    let childCount = 1
-
-    var builder: (ElementContent.LayoutPhase, SizeConstraint, Environment) -> Element
-
-<<<<<<< HEAD
-    func measure(
-        in constraint: SizeConstraint,
-        with environment: Environment,
-        state: ElementState
-    ) -> CGSize {
-        state.measure(in: constraint, with: environment) { environment in
-=======
-    func performLayout(
-        attributes: LayoutAttributes,
-        environment: Environment,
-        cache: CacheTree
-    ) -> [(identifier: ElementIdentifier, node: LayoutResultNode)] {
-        let constraint = SizeConstraint(attributes.bounds.size)
-        let child = buildChild(for: .layout, in: constraint, environment: environment)
-        let childAttributes = LayoutAttributes(size: attributes.bounds.size)
-
-        let identifier = ElementIdentifier.identifier(for: child, key: nil, count: 1)
-
-        let node = LayoutResultNode(
-            element: child,
-            layoutAttributes: childAttributes,
-            environment: environment,
-            children: child.content.performLayout(
-                attributes: childAttributes,
-                environment: environment,
-                cache: cache.subcache(element: child)
-            )
-        )
-
-        return [(identifier, node)]
-    }
->>>>>>> 98c24a20
-
-            let child = buildChild(for: .measurement, in: constraint, environment: environment)
-            let identifier = ElementIdentifier.identifierFor(singleChild: child)
-            let childState = state.childState(for: child, in: environment, with: identifier)
-
-            return childState.elementContent.measure(
-                in: constraint,
-                with: environment,
-                state: childState
-            )
-        }
-    }
-
-    func performLayout(
-        in size: CGSize,
-        with environment: Environment,
-        state: ElementState
-    ) -> [LayoutResultNode] {
-        state.layout(in: size, with: environment) { environment in
-            let constraint = SizeConstraint(size)
-            let child = buildChild(for: .layout, in: constraint, environment: environment)
 
             let childAttributes = LayoutAttributes(size: size)
 
@@ -562,6 +419,90 @@
         }
     }
 
+    func measure(
+        in constraint: SizeConstraint,
+        with environment: Environment,
+        state: ElementState
+    ) -> CGSize {
+        state.measure(in: constraint, with: environment) { environment in
+
+            let environment = self.adapted(environment: environment)
+            let identifier = ElementIdentifier.identifierFor(singleChild: child)
+            let childState = state.childState(for: child, in: environment, with: identifier)
+
+            return childState.elementContent.measure(
+                in: constraint,
+                with: environment,
+                state: childState
+            )
+        }
+    }
+
+    private func adapted(environment: Environment) -> Environment {
+        var environment = environment
+        adapter(&environment)
+        return environment
+    }
+}
+
+/// Content storage that defers creation of its child until measurement or layout time.
+/// This is used for types dependent on sizing, such as `GeometryReader`.
+private struct LazyStorage: ContentStorage {
+
+    let childCount = 1
+
+    var builder: (ElementContent.LayoutPhase, SizeConstraint, Environment) -> Element
+
+    func measure(
+        in constraint: SizeConstraint,
+        with environment: Environment,
+        state: ElementState
+    ) -> CGSize {
+        state.measure(in: constraint, with: environment) { environment in
+
+            let child = buildChild(for: .measurement, in: constraint, environment: environment)
+            let identifier = ElementIdentifier.identifierFor(singleChild: child)
+            let childState = state.childState(for: child, in: environment, with: identifier)
+
+            return childState.elementContent.measure(
+                in: constraint,
+                with: environment,
+                state: childState
+            )
+        }
+    }
+
+    func performLayout(
+        in size: CGSize,
+        with environment: Environment,
+        state: ElementState
+    ) -> [LayoutResultNode] {
+        state.layout(in: size, with: environment) { environment in
+            let constraint = SizeConstraint(size)
+            let child = buildChild(for: .layout, in: constraint, environment: environment)
+
+            let childAttributes = LayoutAttributes(size: size)
+
+            let identifier = ElementIdentifier.identifierFor(singleChild: child)
+
+            let childState = state.childState(for: child, in: environment, with: identifier)
+
+            let node = LayoutResultNode(
+                identifier: identifier,
+                layoutAttributes: childAttributes,
+                environment: environment,
+                element: childState.element,
+                children: childState.elementContent.performLayout(
+                    in: size,
+                    with: environment,
+                    state: childState
+                )
+            )
+
+            return [node]
+        }
+    }
+
     private func buildChild(
         for phase: ElementContent.LayoutPhase,
         in constraint: SizeConstraint,
@@ -662,27 +603,11 @@
 
     let provider: (SizeConstraint) -> CGSize
 
-<<<<<<< HEAD
     func measure(
         in constraint: SizeConstraint
     ) -> CGSize {
         autoreleasepool {
             self.provider(constraint)
-=======
-    /// A `map` implementation that also passes the `index` of each element in the original array.
-    ///
-    /// This method is more performant than calling `array.enumerated().map(...)` by up
-    /// to 25% for large collections, so prefer it when needing an indexed `map` in areas where performance is critical.
-    @inlinable func indexedMap<Mapped>(_ map: (Int, Element) -> Mapped) -> [Mapped] {
-
-        let count = count
-
-        var mapped = [Mapped]()
-        mapped.reserveCapacity(count)
-
-        for index in indices {
-            mapped.append(map(index, self[index]))
->>>>>>> 98c24a20
-        }
-    }
-}
+        }
+    }
+}
