import UIKit

/// A view that is responsible for displaying an `Element` hierarchy.
///
/// A view controller that renders content via Blueprint might look something
/// like this:
///
/// ```
/// final class HelloWorldViewController: UIViewController {
///
///    private var blueprintView = BlueprintView(element: nil)
///
///    override func viewDidLoad() {
///        super.viewDidLoad()
///
///        let rootElement = Label(text: "Hello, world!")
///        blueprintView.element = rootElement
///        view.addSubview(blueprintView)
///     }
///
///     override func viewDidLayoutSubviews() {
///         super.viewDidLayoutSubviews()
///         blueprintView.frame = view.bounds
///     }
///
/// }
/// ```
public final class BlueprintView: UIView {

    private var needsViewHierarchyUpdate: Bool = true
    private var hasUpdatedViewHierarchy: Bool = false
    private var lastViewHierarchyUpdateBounds: CGRect = .zero

    /// Used to detect reentrant updates
    private var isInsideUpdate: Bool = false

    private let rootController: NativeViewController

    /// The root element that is displayed within the view.
    public var element: Element? {
        didSet {
            setNeedsViewHierarchyUpdate()
            invalidateIntrinsicContentSize()
        }
    }

    /// Instantiates a view with the given element
    ///
    /// - parameter element: The root element that will be displayed in the view.
    public required init(element: Element?) {
        
        self.element = element
        
        rootController = NativeViewController(
            node: NativeViewNode(
                content: UIView.describe() { _ in },
                layoutAttributes: LayoutAttributes(),
                children: []))
    
        super.init(frame: CGRect.zero)
        
        self.backgroundColor = .white
        addSubview(rootController.view)
        setContentHuggingPriority(.defaultHigh, for: .horizontal)
        setContentHuggingPriority(.defaultHigh, for: .vertical)
    }

    public override convenience init(frame: CGRect) {
        self.init(element: nil)
        self.frame = frame
    }

    @available(*, unavailable)
    required public init?(coder aDecoder: NSCoder) {
        fatalError("init(coder:) has not been implemented")
    }

    ///
    /// Measures the size needed to display the view within then given constraining size,
    /// by measuring the current `element` of the `BlueprintView`.
    ///
    /// If you would like to not constrain the measurement in a given axis,
    /// pass `0.0` or `.greatestFiniteMagnitude` for that axis, eg:
    ///
    /// ```
    /// // Measures with a width of 100, and no height constraint.
    /// blueprintView.sizeThatFits(CGSize(width: 100.0, height: 0.0))
    ///
    /// // Measures with a height of 100, and no width constraint.
    /// blueprintView.sizeThatFits(CGSize(width: 0.0, height: 100.0))
    ///
    /// // Measures unconstrained in both axes.
    /// blueprintView.sizeThatFits(.zero)
    /// ```
    ///
    override public func sizeThatFits(_ size: CGSize) -> CGSize {
        guard let element = element else {
            return .zero
        }
<<<<<<< HEAD
        return element.content.measure(in: constraint, environment: .empty)
=======
        
        func measurementConstraint(with size : CGSize) -> SizeConstraint {
            
            let unconstrainedValues : [CGFloat] = [0.0, .greatestFiniteMagnitude, .infinity]
            
            let widthUnconstrained = unconstrainedValues.contains(size.width)
            let heightUnconstrained = unconstrainedValues.contains(size.height)
            
            return SizeConstraint(
                width: widthUnconstrained ? .unconstrained : .atMost(size.width),
                height: heightUnconstrained ? .unconstrained : .atMost(size.height)
            )
        }
        
        return element.content.measure(in: measurementConstraint(with: size))
>>>>>>> 40ae1e7d
    }

    /// Returns the size of the element bound to the current width (mimicking
    /// UILabel’s `intrinsicContentSize` behavior)
    public override var intrinsicContentSize: CGSize {
        guard let element = element else { return .zero }
        let constraint: SizeConstraint

        // Use unconstrained when
        // a) we need a view hierarchy update to force a loop through an
        //    unconstrained width so we don’t end up “caching” the previous
        //    element’s width
        // b) the current width is zero, since constraining by zero is
        //    nonsensical
        if bounds.width == 0 || needsViewHierarchyUpdate {
            constraint = .unconstrained
        } else {
            constraint = SizeConstraint(width: bounds.width)
        }
        return element.content.measure(in: constraint, environment: .empty)
    }
    
    override public func layoutSubviews() {
        super.layoutSubviews()
        invalidateIntrinsicContentSize()
        performUpdate()
    }

    public override func didMoveToWindow() {
        super.didMoveToWindow()
        setNeedsViewHierarchyUpdate()
    }
    
    private func performUpdate() {
        updateViewHierarchyIfNeeded()
    }
    
    private func setNeedsViewHierarchyUpdate() {
        guard !needsViewHierarchyUpdate else { return }
        needsViewHierarchyUpdate = true
        
        /// We currently rely on CA's layout pass to actually perform a hierarchy update.
        setNeedsLayout()
    }
    
    private func updateViewHierarchyIfNeeded() {
        guard needsViewHierarchyUpdate || bounds != lastViewHierarchyUpdateBounds else { return }

        assert(!isInsideUpdate, "Reentrant updates are not supported in BlueprintView. Ensure that view events from within the hierarchy are not synchronously triggering additional updates.")
        isInsideUpdate = true

        needsViewHierarchyUpdate = false
        lastViewHierarchyUpdateBounds = bounds

        let environment = Environment.empty

        /// Grab view descriptions
        let viewNodes = element?
            .layout(layoutAttributes: LayoutAttributes(frame: frame), environment: environment)
            .resolve() ?? []
        
        rootController.view.frame = bounds
        
        var rootNode = NativeViewNode(
            content: UIView.describe() { _ in },
            layoutAttributes: LayoutAttributes(frame: bounds),
            children: viewNodes
        )

        let scale = window?.screen.scale ?? UIScreen.main.scale
        rootNode.round(from: .zero, correction: .zero, scale: scale)
        
        rootController.update(node: rootNode, appearanceTransitionsEnabled: hasUpdatedViewHierarchy)
        hasUpdatedViewHierarchy = true

        isInsideUpdate = false
    }

    var currentNativeViewControllers: [(path: ElementPath, node: NativeViewController)] {

        /// Perform an update if needed so that the node hierarchy is fully populated.
        updateViewHierarchyIfNeeded()

        /// rootViewNode always contains a simple UIView – its children represent the
        /// views that are actually generated by the root element.
        return rootController.children
    }
    
}

extension BlueprintView {
    
    final class NativeViewController {

        private var viewDescription: ViewDescription

        private var layoutAttributes: LayoutAttributes
        
        private (set) var children: [(ElementPath, NativeViewController)]
        
        let view: UIView
        
        init(node: NativeViewNode) {
            self.viewDescription = node.viewDescription
            self.layoutAttributes = node.layoutAttributes
            self.children = []
            self.view = node.viewDescription.build()
            update(node: node, appearanceTransitionsEnabled: false)
        }

        fileprivate func canUpdateFrom(node: NativeViewNode) -> Bool {
            return node.viewDescription.viewType == type(of: view)
        }

        fileprivate func update(node: NativeViewNode, appearanceTransitionsEnabled: Bool) {
            
            assert(node.viewDescription.viewType == type(of: view))

            viewDescription = node.viewDescription
            layoutAttributes = node.layoutAttributes
            
            viewDescription.apply(to: view)
            
            var oldChildren: [ElementPath: NativeViewController] = [:]
            oldChildren.reserveCapacity(children.count)
            
            for (path, childController) in children {
                oldChildren[path] = childController
            }
            
            var newChildren: [(path: ElementPath, node: NativeViewController)] = []
            newChildren.reserveCapacity(node.children.count)
            
            var usedKeys: Set<ElementPath> = []
            usedKeys.reserveCapacity(node.children.count)
            
            for index in node.children.indices {
                let (path, child) = node.children[index]

                guard usedKeys.contains(path) == false else {
                    fatalError("Duplicate view identifier")
                }
                usedKeys.insert(path)

                let contentView = node.viewDescription.contentView(in: self.view)

                if let controller = oldChildren[path], controller.canUpdateFrom(node: child) {

                    oldChildren.removeValue(forKey: path)
                    newChildren.append((path: path, node: controller))
                    
                    let layoutTransition: LayoutTransition
                    
                    if child.layoutAttributes != controller.layoutAttributes {
                        layoutTransition = child.viewDescription.layoutTransition
                    } else {
                        layoutTransition = .inherited
                    }
                    layoutTransition.perform {
                        child.layoutAttributes.apply(to: controller.view)

                        contentView.insertSubview(controller.view, at: index)

                        controller.update(node: child, appearanceTransitionsEnabled: true)
                    }
                } else {
                    let controller = NativeViewController(node: child)
                    newChildren.append((path: path, node: controller))
                    
                    UIView.performWithoutAnimation {
                        child.layoutAttributes.apply(to: controller.view)
                    }
                    
                    contentView.insertSubview(controller.view, at: index)

                    controller.update(node: child, appearanceTransitionsEnabled: false)
                    
                    if appearanceTransitionsEnabled {
                        child.viewDescription.appearingTransition?.performAppearing(view: controller.view, layoutAttributes: child.layoutAttributes, completion: {})
                    }
                }
            }
            
            for controller in oldChildren.values {
                if let transition = controller.viewDescription.disappearingTransition {
                    transition.performDisappearing(view: controller.view, layoutAttributes: controller.layoutAttributes, completion: {
                        controller.view.removeFromSuperview()
                    })
                } else {
                    controller.view.removeFromSuperview()
                }
            }
            
            children = newChildren
        }
    }
}
<|MERGE_RESOLUTION|>--- conflicted
+++ resolved
@@ -97,9 +97,6 @@
         guard let element = element else {
             return .zero
         }
-<<<<<<< HEAD
-        return element.content.measure(in: constraint, environment: .empty)
-=======
         
         func measurementConstraint(with size : CGSize) -> SizeConstraint {
             
@@ -114,8 +111,7 @@
             )
         }
         
-        return element.content.measure(in: measurementConstraint(with: size))
->>>>>>> 40ae1e7d
+        return element.content.measure(in: measurementConstraint(with: size), environment: .empty)
     }
 
     /// Returns the size of the element bound to the current width (mimicking
