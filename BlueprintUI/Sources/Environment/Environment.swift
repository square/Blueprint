import Foundation
import UIKit

/// Environment is a container for values to be passed down an element tree.
///
/// Environment values are not resolved until the tree is being rendered, so they do not need to be
/// explicitly passed to elements at the time they are created.
///
/// Environment key-value pairs are strongly typed: keys are types conforming to the
/// `EnvironmentKey` protocol, and each key's value is the type of that key's
/// `EnvironmentKey.Value` associated value. Keys must provide a default value.
///
/// ## Example
///
/// To set an environment value, so that it will cascade to child elements, use
/// `AdaptedEnvironment`. Here, every element in `childElement` will have access to `someValue`
/// via the key `MyEnvironmentKey`.
///
///     AdaptedEnvironment(
///         key: MyEnvironmentKey.self,
///         value: someValue,
///         wrapping: childElement
///     )
///
/// To read an environment value, use `EnvironmentReader`. If this element were part of the child
/// element in the previous example, `myValue` would be set to `someValue`. If the key had not
/// been set in an ancestor element, the value would be `MyEnvironmentKey.defaultValue`.
///
///     struct MyElement: ProxyElement {
///         var elementRepresentation: Element {
///             return EnvironmentReader { environment -> Element in
///                 let myValue = environment[MyEnvironmentKey.self]
///                 return SomeElement(using: myValue)
///             }
///         }
///     }
public struct Environment {

    /// A default "empty" environment, with no values overridden.
    /// Each key will return its default value.
    public static let empty = Environment()

    // Fingerprint used for referencing previously compared environments.
    var fingerprint = CacheComparisonFingerprint()

    private var values: [Keybox: Any] = [:]
    private var observingAccess: ObservingAccessListEnvironment?

    // Internal values are hidden from consumers and do not participate in cross-layout cacheability checks.
    private var internalValues: [ObjectIdentifier: Any] = [:]

    /// Gets or sets an environment value by its key.
    public subscript<Key>(key: Key.Type) -> Key.Value where Key: EnvironmentKey {
        get {
            self[Keybox(key)] as! Key.Value
        }
        set {
            let keybox = Keybox(key)
            let oldValue = values[keybox]
            values[keybox] = newValue
            fingerprint.modified()
        }
    }

    private subscript(keybox: Keybox) -> Any {
        let value = values[keybox, default: keybox.type.defaultValue]
        if let observingAccess {
            observingAccess.value.values[keybox] = value
        }
        return value
    }

    subscript<Key>(key: Key.Type) -> Key.Value where Key: InternalEnvironmentKey {
        get {
            internalValues[ObjectIdentifier(key), default: key.defaultValue] as! Key.Value
        }
        set {
            internalValues[ObjectIdentifier(key)] = newValue
        }
    }

    /// If the `Environment` contains any values.
    var isEmpty: Bool {
        values.isEmpty
    }

    /// Returns a new `Environment` by merging the values from `self` and the
    /// provided environment; keeping values from the provided environment when there
    /// are key overlaps between the two environments.
    func merged(prioritizing other: Environment) -> Environment {
        var merged = self
        merged.values.merge(other.values) { $1 }
        merged.fingerprint.modified()
        return merged
    }

    func observingAccess<T>(_ closure: (Environment) -> T) -> (T, EnvironmentAccessList) {
        var watching = self
        let observingAccess = ObservingAccessListEnvironment()
        watching.observingAccess = observingAccess
        let result = closure(watching)
        return (result, observingAccess.value)
    }

}

/// An environment access list is frozen-in-time copy of the comparable elements of an Environment struct that were accessed during the cached value's creaton.
struct EnvironmentAccessList {

    // Fingerprint used for referencing previously compared environments.
    var fingerprint: CacheComparisonFingerprint
    var values: [Environment.Keybox: Any]

}

private final class ObservingAccessListEnvironment {
    var value = EnvironmentAccessList(fingerprint: .init(), values: [:])
}

extension Environment: CrossLayoutCacheable {

    public func isCacheablyEquivalent(to other: Self?, in context: CrossLayoutCacheableContext) -> Bool {
        guard let other else { return false }
        if fingerprint.isCacheablyEquivalent(to: other.fingerprint) {
            Logger.logEnvironmentEquivalencyFingerprintEqual(environment: self)
            return true
        }
        if let evaluated = hostingViewContext.environmentComparisonCache[fingerprint, other.fingerprint, context] {
            Logger.logEnvironmentEquivalencyFingerprintCacheHit(environment: self)
            return evaluated
        }
        Logger.logEnvironmentEquivalencyFingerprintCacheMiss(environment: self)
        let token = Logger.logEnvironmentEquivalencyComparisonStart(environment: self)
        let keys = Set(values.keys).union(other.values.keys)
        for key in keys {
            guard key.isCacheablyEquivalent(self[key], other[key], context) else {
                hostingViewContext.environmentComparisonCache[fingerprint, other.fingerprint, context] = false
                Logger.logEnvironmentEquivalencyCompletedWithNonEquivalence(
                    environment: self,
                    key: key,
                    context: context
                )
                Logger.logEnvironmentEquivalencyComparisonEnd(token, environment: self)
                return false
            }
        }
        Logger.logEnvironmentEquivalencyComparisonEnd(token, environment: self)
        Logger.logEnvironmentEquivalencyCompletedWithEquivalence(environment: self, context: context)
        hostingViewContext.environmentComparisonCache[fingerprint, other.fingerprint, context] = true
        return true
    }

    func isCacheablyEquivalent(to accessList: EnvironmentAccessList?, in context: CrossLayoutCacheableContext) -> Bool {
        guard let accessList else { return false }
        // We don't even need to thaw the environment if the fingerprints match.
        if accessList.fingerprint.isCacheablyEquivalent(to: fingerprint) {
            Logger.logEnvironmentEquivalencyFingerprintEqual(environment: self)
            return true
        }
        let scope = Set(accessList.values.keys.map(\.objectIdentifier))
        if let evaluated = hostingViewContext.environmentComparisonCache[fingerprint, accessList.fingerprint, context, scope] {
            Logger.logEnvironmentEquivalencyFingerprintCacheHit(environment: self)
            return evaluated
        }
        Logger.logEnvironmentEquivalencyFingerprintCacheMiss(environment: self)
        let token = Logger.logEnvironmentEquivalencyComparisonStart(environment: self)
        for (key, value) in accessList.values {
            guard key.isCacheablyEquivalent(self[key], value, context) else {
                hostingViewContext.environmentComparisonCache[fingerprint, accessList.fingerprint, context, scope] = false
                Logger.logEnvironmentEquivalencyCompletedWithNonEquivalence(
                    environment: self,
                    key: key,
                    context: context
                )
                Logger.logEnvironmentEquivalencyComparisonEnd(token, environment: self)
                return false
            }
        }
        Logger.logEnvironmentEquivalencyComparisonEnd(token, environment: self)
        Logger.logEnvironmentEquivalencyCompletedWithEquivalence(environment: self, context: context)
        hostingViewContext.environmentComparisonCache[fingerprint, accessList.fingerprint, context, scope] = true
        return true

    }


}

extension HostingViewContext {

    fileprivate struct EnvironmentFingerprintCache {

        struct Key: Hashable {
            let lhs: CacheComparisonFingerprint.Value
            let rhs: CacheComparisonFingerprint.Value
            let scope: Set<ObjectIdentifier>?

            init(_ lhs: CacheComparisonFingerprint.Value, _ rhs: CacheComparisonFingerprint.Value, scope: Set<ObjectIdentifier>?) {
                // Sort lhs/rhs so we don't have diff results based on caller.
                self.lhs = min(lhs, rhs)
                self.rhs = max(lhs, rhs)
                self.scope = scope
            }
        }

        typealias EquivalencyResult = [CrossLayoutCacheableContext: Bool]
        var storage: [Key: [CrossLayoutCacheableContext: Bool]] = [:]

        public subscript(
            lhs: CacheComparisonFingerprint,
            rhs: CacheComparisonFingerprint,
            context: CrossLayoutCacheableContext,
            scope: Set<ObjectIdentifier>? = nil
        ) -> Bool? {
            get {
                let key = Key(lhs.value, rhs.value, scope: scope)
                if let exact = storage[key]?[context] {
                    return exact
                } else if let allComparisons = storage[key] {
                    switch context {
                    case .all:
                        // If we're checking for equivalency in ALL contexts, we can short circuit based on any case where equivalency is false.
                        if allComparisons.contains(where: { $1 == false }) {
                            return false
                        } else {
                            return nil
                        }
                    case .elementSizing:
                        // If we've already evaluated it to be equivalent in all cases, we can short circuit because we know that means any more specific checks must also be equivalent
                        if allComparisons[.all] == true {
                            return true
                        } else {
                            return nil
                        }
                    }
                } else {
                    return nil
                }
            }
            set {
                storage[Key(lhs.value, rhs.value, scope: scope), default: [:]][context] = newValue
            }
        }

    }

    /// A cache of previously compared environments and their results.
<<<<<<< HEAD
    private struct EnvironmentComparisonCacheKey: CacheStorage.Key {
        static let emptyValue = EnvironmentFingerprintCache()
=======
    private struct EnvironmentComparisonCrossLayoutCacheKey: CrossLayoutCacheKey {
        static var emptyValue = EnvironmentFingerprintCache()
>>>>>>> 62c9d443
    }

    fileprivate var environmentComparisonCache: EnvironmentFingerprintCache {
        get { self[EnvironmentComparisonCrossLayoutCacheKey.self] }
        set { self[EnvironmentComparisonCrossLayoutCacheKey.self] = newValue }
    }

}

extension Environment {

    /// Lightweight key type eraser.
    struct Keybox: Hashable, CustomStringConvertible {

        let objectIdentifier: ObjectIdentifier
        let type: any EnvironmentKey.Type
        let isCacheablyEquivalent: (Any?, Any?, CrossLayoutCacheableContext) -> Bool

        init<EnvironmentKeyType: EnvironmentKey>(_ type: EnvironmentKeyType.Type) {
            objectIdentifier = ObjectIdentifier(type)
            self.type = type
            isCacheablyEquivalent = {
                guard let lhs = $0 as? EnvironmentKeyType.Value, let rhs = $1 as? EnvironmentKeyType.Value else { return false }
                return type.isCacheablyEquivalent(lhs: lhs, rhs: rhs, in: $2)
            }
        }

        func hash(into hasher: inout Hasher) {
            objectIdentifier.hash(into: &hasher)
        }

        static func == (lhs: Keybox, rhs: Keybox) -> Bool {
            lhs.objectIdentifier == rhs.objectIdentifier
        }

        var description: String {
            String(describing: type)
        }

    }

}

extension UIView {

    /// The ``Environment`` for the ``Element`` that this view represents in a Blueprint element tree,
    /// or if the view is not explicitly managed by Blueprint, the ``Environment`` of
    /// the nearest superview that is managed by Blueprint.
    ///
    /// If no views in the superview hierarchy are managed by Blueprint, this property returns nil.
    var inheritedBlueprintEnvironment: Environment? {
        if let environment = nativeViewNodeBlueprintEnvironment {
            return environment
        } else if let superview = superview {
            return superview.inheritedBlueprintEnvironment
        } else {
            return nil
        }
    }

    /// The ``Environment`` for the ``Element`` that this view represents in a Blueprint element tree.
    ///
    /// If this view is not managed by Blueprint, this property returns nil.
    var nativeViewNodeBlueprintEnvironment: Environment? {
        get {
            objc_getAssociatedObject(self, &UIView.environmentKey) as? Environment ?? nil
        }
        set {
            objc_setAssociatedObject(self, &UIView.environmentKey, newValue, .OBJC_ASSOCIATION_RETAIN_NONATOMIC)
        }
    }

    private static var environmentKey: UInt8 = 0
}<|MERGE_RESOLUTION|>--- conflicted
+++ resolved
@@ -245,13 +245,8 @@
     }
 
     /// A cache of previously compared environments and their results.
-<<<<<<< HEAD
-    private struct EnvironmentComparisonCacheKey: CacheStorage.Key {
-        static let emptyValue = EnvironmentFingerprintCache()
-=======
     private struct EnvironmentComparisonCrossLayoutCacheKey: CrossLayoutCacheKey {
         static var emptyValue = EnvironmentFingerprintCache()
->>>>>>> 62c9d443
     }
 
     fileprivate var environmentComparisonCache: EnvironmentFingerprintCache {
