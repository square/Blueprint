--- conflicted
+++ resolved
@@ -113,19 +113,15 @@
 
 }
 
-<<<<<<< HEAD
 private final class SnapshottingEnvironment {
     var value = EnvironmentSnapshot(fingerprint: .init(), values: [:])
 }
 
-extension Environment: ContextuallyEquivalent {
-=======
 extension Environment: CrossLayoutCacheable {
->>>>>>> d4418a89
 
     public func isCacheablyEquivalent(to other: Self?, in context: CrossLayoutCacheableContext) -> Bool {
         guard let other else { return false }
-        if fingerprint.isEquivalent(to: other.fingerprint) {
+        if fingerprint.isCacheablyEquivalent(to: other.fingerprint) {
             Logger.logEnvironmentEquivalencyFingerprintEqual(environment: self)
             return true
         }
@@ -137,7 +133,7 @@
         let token = Logger.logEnvironmentEquivalencyComparisonStart(environment: self)
         let keys = Set(values.keys).union(other.values.keys)
         for key in keys {
-            guard key.isEquivalent(self[key], other[key], context) else {
+            guard key.isCacheablyEquivalent(self[key], other[key], context) else {
                 cacheStorage.environmentComparisonCache[fingerprint, other.fingerprint, context] = false
                 Logger.logEnvironmentEquivalencyCompletedWithNonEquivalence(
                     environment: self,
@@ -154,10 +150,10 @@
         return true
     }
 
-    func isEquivalent(to snapshot: EnvironmentSnapshot?, in context: EquivalencyContext) -> Bool {
+    func isCacheablyEquivalent(to snapshot: EnvironmentSnapshot?, in context: CrossLayoutCacheableContext) -> Bool {
         guard let snapshot else { return false }
         // We don't even need to thaw the environment if the fingerprints match.
-        if snapshot.fingerprint.isEquivalent(to: fingerprint) {
+        if snapshot.fingerprint.isCacheablyEquivalent(to: fingerprint) {
             Logger.logEnvironmentEquivalencyFingerprintEqual(environment: self)
             return true
         }
@@ -169,7 +165,7 @@
         Logger.logEnvironmentEquivalencyFingerprintCacheMiss(environment: self)
         let token = Logger.logEnvironmentEquivalencyComparisonStart(environment: self)
         for (key, value) in snapshot.values {
-            guard key.isEquivalent(self[key], value, context) else {
+            guard key.isCacheablyEquivalent(self[key], value, context) else {
                 cacheStorage.environmentComparisonCache[fingerprint, snapshot.fingerprint, context, scope] = false
                 Logger.logEnvironmentEquivalencyCompletedWithNonEquivalence(
                     environment: self,
@@ -207,13 +203,13 @@
             }
         }
 
-        typealias EquivalencyResult = [EquivalencyContext: Bool]
-        var storage: [Key: [EquivalencyContext: Bool]] = [:]
+        typealias EquivalencyResult = [CrossLayoutCacheableContext: Bool]
+        var storage: [Key: [CrossLayoutCacheableContext: Bool]] = [:]
 
         public subscript(
             lhs: ComparableFingerprint,
             rhs: ComparableFingerprint,
-            context: EquivalencyContext,
+            context: CrossLayoutCacheableContext,
             scope: Set<ObjectIdentifier>? = nil
         ) -> Bool? {
             get {
@@ -249,13 +245,13 @@
     }
 
     /// A cache of previously compared environments and their results.
-    private struct EnvironmentComparisonCacheKey: CacheKey {
+    private struct EnvironmentComparisonCrossLayoutCacheKey: CrossLayoutCacheKey {
         static var emptyValue = EnvironmentFingerprintCache()
     }
 
     fileprivate var environmentComparisonCache: EnvironmentFingerprintCache {
-        get { self[EnvironmentComparisonCacheKey.self] }
-        set { self[EnvironmentComparisonCacheKey.self] = newValue }
+        get { self[EnvironmentComparisonCrossLayoutCacheKey.self] }
+        set { self[EnvironmentComparisonCrossLayoutCacheKey.self] = newValue }
     }
 
 }
@@ -267,14 +263,14 @@
 
         let objectIdentifier: ObjectIdentifier
         let type: any EnvironmentKey.Type
-        let isEquivalent: (Any?, Any?, CrossLayoutCacheableContext) -> Bool
+        let isCacheablyEquivalent: (Any?, Any?, CrossLayoutCacheableContext) -> Bool
 
         init<EnvironmentKeyType: EnvironmentKey>(_ type: EnvironmentKeyType.Type) {
             objectIdentifier = ObjectIdentifier(type)
             self.type = type
-            isEquivalent = {
+            isCacheablyEquivalent = {
                 guard let lhs = $0 as? EnvironmentKeyType.Value, let rhs = $1 as? EnvironmentKeyType.Value else { return false }
-                return type.isEquivalent(lhs: lhs, rhs: rhs, in: $2)
+                return type.isCacheablyEquivalent(lhs: lhs, rhs: rhs, in: $2)
             }
         }
 
