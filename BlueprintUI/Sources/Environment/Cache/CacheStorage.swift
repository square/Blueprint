import Foundation
#if canImport(UIKit)
import UIKit
#endif

/// Environment-associated storage used to cache types used across layout passes (eg, size calculations).
/// The storage itself is type-agnostic, requiring only that its keys and values conform to the `CacheKey` protocol
/// Caches are responsible for managing their own lifetimes and eviction strategies.
@_spi(CacheStorage) public final class CacheStorage: Sendable, CustomDebugStringConvertible {

    // Optional name to distinguish between instances for debugging purposes.
    public var name: String? = nil
    fileprivate var storage: [ObjectIdentifier: Any] = [:]

    init() {
        #if canImport(UIKit)
        NotificationCenter.default.addObserver(
            forName: UIApplication.didReceiveMemoryWarningNotification,
            object: nil,
            queue: .main
        ) { [weak self] _ in
            self?.storage.removeAll()
        }
        #endif
    }

    public subscript<KeyType>(key: KeyType.Type) -> KeyType.Value where KeyType: CacheKey {
        get {
            storage[ObjectIdentifier(key), default: KeyType.emptyValue] as! KeyType.Value
        }
        set {
            storage[ObjectIdentifier(key)] = newValue
        }
    }

    public var debugDescription: String {
        let debugName = if let name {
            "CacheStorage (\(name))"
        } else {
            "CacheStorage"
        }
        return "\(debugName): \(storage.count) entries"
    }

}

extension Environment {

    struct CacheStorageEnvironmentKey: InternalEnvironmentKey {
        static var defaultValue = CacheStorage()
    }


    @_spi(CacheStorage) public var cacheStorage: CacheStorage {
        get { self[internal: CacheStorageEnvironmentKey.self] }
        set { self[internal: CacheStorageEnvironmentKey.self] = newValue }
    }

}

<<<<<<< HEAD
/// A frozen environment is immutable copy of the comparable elements of an Environment struct.
struct FrozenEnvironment {

    // Fingerprint used for referencing previously compared environments.
    let fingerprint: ComparableFingerprint
    let values: [Environment.Keybox: Any]

}

=======
>>>>>>> e8c27c01
/// A UUID that changes based on value changes of the containing type.
/// Two fingerprinted objects may be quickly compared for equality by comparing their fingerprints.
/// This is roughly analagous to a hash, although with inverted properties: Two objects with the same fingerprint can be trivially considered equal, but two otherwise equal objects may have different fingerprint.
/// - Note: This type is deliberately NOT equatable – this is to prevent accidental inclusion of it when its containing type is equatable.
struct ComparableFingerprint: ContextuallyEquivalent {

    typealias Value = UUID

    var value: Value

    init() {
        value = Value()
    }

    mutating func modified() {
        value = Value()
    }

    /// - Note: This is a duplicate message but: this type is deliberately NOT equatable – this is to prevent accidental inclusion of it when its containing type is equatable. Use this instead.
    func isEquivalent(to other: ComparableFingerprint?, in context: EquivalencyContext) -> Bool {
        value == other?.value
    }

}
<|MERGE_RESOLUTION|>--- conflicted
+++ resolved
@@ -58,18 +58,6 @@
 
 }
 
-<<<<<<< HEAD
-/// A frozen environment is immutable copy of the comparable elements of an Environment struct.
-struct FrozenEnvironment {
-
-    // Fingerprint used for referencing previously compared environments.
-    let fingerprint: ComparableFingerprint
-    let values: [Environment.Keybox: Any]
-
-}
-
-=======
->>>>>>> e8c27c01
 /// A UUID that changes based on value changes of the containing type.
 /// Two fingerprinted objects may be quickly compared for equality by comparing their fingerprints.
 /// This is roughly analagous to a hash, although with inverted properties: Two objects with the same fingerprint can be trivially considered equal, but two otherwise equal objects may have different fingerprint.
