import Testing
@testable import BlueprintUI

@MainActor
struct EnvironmentEquivalencyTests {

    @Test func simpleEquivalency() {
        let a = Environment()
        let b = Environment()
        #expect(a.isEquivalent(to: b, in: .all))
        #expect(a.isEquivalent(to: b, in: .elementSizing))
    }

    @Test func simpleChange() {
        var a = Environment()
        a[ExampleKey.self] = 1
        let b = Environment()
        #expect(!a.isEquivalent(to: b, in: .all))
        #expect(!a.isEquivalent(to: b, in: .elementSizing))
    }

    @Test func orderingWithDefaults() {
        // The ordering of the comparison shouldn't matter if one value has a setting but the other doesn't.
        var a = Environment()
        a[ExampleKey.self] = 1
        let b = Environment()
        #expect(!a.isEquivalent(to: b))

        // Explicitly duplicated to ensure we don't hit a cached comparison.
        let c = Environment()
        var d = Environment()
        d[ExampleKey.self] = 1
        #expect(!c.isEquivalent(to: d))
    }

    @Test func orderingWithNullability() {
        // The ordering of the comparison shouldn't matter if one value has a setting but the other doesn't.
        var a = Environment()
        a[OptionalKey.self] = 1
        let b = Environment()
        #expect(!a.isEquivalent(to: b))

        // Explicitly duplicated to ensure we don't hit a cached comparison.
        let c = Environment()
        var d = Environment()
        d[OptionalKey.self] = 1
        #expect(!c.isEquivalent(to: d))
    }

    @Test func modification() {
        var a = Environment()
        let b = a
        a[ExampleKey.self] = 1
        #expect(!a.isEquivalent(to: b))
    }

    @Test func caching() {
        var hookedResult: [String] = []
        Logger.hook = {
            hookedResult.append($0)
        }
        var a = Environment()
        let b = a
        a[ExampleKey.self] = 1
        hookedResult = []
        #expect(!a.isEquivalent(to: b))
        #expect(hookedResult.contains("logEnvironmentEquivalencyFingerprintCacheMiss(environment:) \(a.fingerprint)"))

        hookedResult = []
        #expect(!a.isEquivalent(to: b))
        // Subsequent comparison should be cached
        #expect(hookedResult.contains("logEnvironmentEquivalencyFingerprintCacheHit(environment:) \(a.fingerprint)"))

        hookedResult = []
        #expect(!b.isEquivalent(to: a))
        // Reversed order should still be cached
        #expect(hookedResult.contains("logEnvironmentEquivalencyFingerprintCacheHit(environment:) \(b.fingerprint)"))

        hookedResult = []
        let c = b
        #expect(!a.isEquivalent(to: c))
        // Copying without mutation should preserve fingerprint, and be cached.
        #expect(hookedResult.contains("logEnvironmentEquivalencyFingerprintCacheHit(environment:) \(a.fingerprint)"))

    }

    @Test func cascading() {
        var hookedResult: [String] = []
        Logger.hook = {
            hookedResult.append($0)
        }
        var a = Environment()
        a[ExampleKey.self] = 1
        a[NonSizeAffectingKey.self] = 1
        var b = Environment()
        b[ExampleKey.self] = 1
        b[NonSizeAffectingKey.self] = 2

<<<<<<< HEAD
        var expectedCount = 0

        #expect(expectedCount == ForcedResultKey.comparisonCount)
        #expect(a.isEquivalent(to: b, in: .elementSizing))
        expectedCount += 1
        #expect(expectedCount == ForcedResultKey.comparisonCount)
=======
        hookedResult = []
        #expect(a.isEquivalent(to: b, in: .elementSizing))
        #expect(hookedResult.contains("logEnvironmentEquivalencyFingerprintCacheMiss(environment:) \(a.fingerprint)"))
>>>>>>> f4c5c2e3

        hookedResult = []
        #expect(!a.isEquivalent(to: b, in: .all))
        // A specific equivalency being true doesn't imply `.all` to be true, so we should see another evaluation.
        #expect(hookedResult.contains("logEnvironmentEquivalencyFingerprintCacheMiss(environment:) \(a.fingerprint)"))

        var c = Environment()
        c[ExampleKey.self] = 1
        var d = Environment()
        d[ExampleKey.self] = 1

        hookedResult = []
        #expect(c.isEquivalent(to: d, in: .all))
<<<<<<< HEAD
        expectedCount += 1
        #expect(expectedCount == ForcedResultKey.comparisonCount)
        #expect(c.isEquivalent(to: d, in: .elementSizing))
        #expect(expectedCount == ForcedResultKey.comparisonCount)
=======
        #expect(hookedResult.contains("logEnvironmentEquivalencyFingerprintCacheMiss(environment:) \(c.fingerprint)"))

        hookedResult = []
        #expect(c.isEquivalent(to: d, in: .elementSizing))
        // `.all` equivalency implies that any more fine-grained equivalency should also be true, so we should be using a cached result.
        #expect(hookedResult.contains("logEnvironmentEquivalencyFingerprintCacheHit(environment:) \(c.fingerprint)"))
>>>>>>> f4c5c2e3

        // A specific equivalency being false implies `.all` to be be false, so we should be using a cached result.
        var e = Environment()
        e[ExampleKey.self] = 2
        let f = Environment()

<<<<<<< HEAD
        #expect(expectedCount == ForcedResultKey.comparisonCount)
        #expect(!e.isEquivalent(to: f, in: .elementSizing))
        expectedCount += 1
        #expect(expectedCount == ForcedResultKey.comparisonCount)
        #expect(!a.isEquivalent(to: b, in: .all))
        #expect(expectedCount == ForcedResultKey.comparisonCount)
=======
        hookedResult = []
        #expect(!e.isEquivalent(to: f, in: .elementSizing))
        #expect(hookedResult.contains("logEnvironmentEquivalencyFingerprintCacheMiss(environment:) \(e.fingerprint)"))

        hookedResult = []
        #expect(!e.isEquivalent(to: f, in: .all))
        #expect(hookedResult.contains("logEnvironmentEquivalencyFingerprintCacheHit(environment:) \(e.fingerprint)"))

    }
>>>>>>> f4c5c2e3

    func hello(closure: @autoclosure () -> Bool, message: String) {
        var hookedResult: [String] = []
        Logger.hook = {
            hookedResult.append($0)
        }
        #expect(closure())
        #expect(hookedResult.contains(message))
    }

}

enum ExampleKey: EnvironmentKey {
    static let defaultValue = 0
}

enum OptionalKey: EnvironmentKey {
    static let defaultValue: Int? = nil
}

enum NonSizeAffectingKey: EnvironmentKey {
    static let defaultValue = 0

    static func isEquivalent(lhs: Int, rhs: Int, in context: EquivalencyContext) -> Bool {
        alwaysEquivalentIn([.elementSizing], evaluatingContext: context)
<<<<<<< HEAD
    }
}

enum CountingKey: EnvironmentKey {
    static let defaultValue = 0
    static var comparisonCount = 0

    static func isEquivalent(lhs: Int, rhs: Int, in context: EquivalencyContext) -> Bool {
        comparisonCount += 1
        return lhs == rhs
    }
}

enum ForcedResultKey: EnvironmentKey {
    static let defaultValue: Bool? = nil
    static var comparisonCount = 0

    static func isEquivalent(lhs: Bool?, rhs: Bool?, in context: EquivalencyContext) -> Bool {
        comparisonCount += 1
        if let lhs {
            return lhs
        }
        return lhs == rhs
=======
>>>>>>> f4c5c2e3
    }
}<|MERGE_RESOLUTION|>--- conflicted
+++ resolved
@@ -96,18 +96,9 @@
         b[ExampleKey.self] = 1
         b[NonSizeAffectingKey.self] = 2
 
-<<<<<<< HEAD
-        var expectedCount = 0
-
-        #expect(expectedCount == ForcedResultKey.comparisonCount)
-        #expect(a.isEquivalent(to: b, in: .elementSizing))
-        expectedCount += 1
-        #expect(expectedCount == ForcedResultKey.comparisonCount)
-=======
         hookedResult = []
         #expect(a.isEquivalent(to: b, in: .elementSizing))
         #expect(hookedResult.contains("logEnvironmentEquivalencyFingerprintCacheMiss(environment:) \(a.fingerprint)"))
->>>>>>> f4c5c2e3
 
         hookedResult = []
         #expect(!a.isEquivalent(to: b, in: .all))
@@ -121,33 +112,18 @@
 
         hookedResult = []
         #expect(c.isEquivalent(to: d, in: .all))
-<<<<<<< HEAD
-        expectedCount += 1
-        #expect(expectedCount == ForcedResultKey.comparisonCount)
-        #expect(c.isEquivalent(to: d, in: .elementSizing))
-        #expect(expectedCount == ForcedResultKey.comparisonCount)
-=======
         #expect(hookedResult.contains("logEnvironmentEquivalencyFingerprintCacheMiss(environment:) \(c.fingerprint)"))
 
         hookedResult = []
         #expect(c.isEquivalent(to: d, in: .elementSizing))
         // `.all` equivalency implies that any more fine-grained equivalency should also be true, so we should be using a cached result.
         #expect(hookedResult.contains("logEnvironmentEquivalencyFingerprintCacheHit(environment:) \(c.fingerprint)"))
->>>>>>> f4c5c2e3
 
         // A specific equivalency being false implies `.all` to be be false, so we should be using a cached result.
         var e = Environment()
         e[ExampleKey.self] = 2
         let f = Environment()
 
-<<<<<<< HEAD
-        #expect(expectedCount == ForcedResultKey.comparisonCount)
-        #expect(!e.isEquivalent(to: f, in: .elementSizing))
-        expectedCount += 1
-        #expect(expectedCount == ForcedResultKey.comparisonCount)
-        #expect(!a.isEquivalent(to: b, in: .all))
-        #expect(expectedCount == ForcedResultKey.comparisonCount)
-=======
         hookedResult = []
         #expect(!e.isEquivalent(to: f, in: .elementSizing))
         #expect(hookedResult.contains("logEnvironmentEquivalencyFingerprintCacheMiss(environment:) \(e.fingerprint)"))
@@ -157,7 +133,6 @@
         #expect(hookedResult.contains("logEnvironmentEquivalencyFingerprintCacheHit(environment:) \(e.fingerprint)"))
 
     }
->>>>>>> f4c5c2e3
 
     func hello(closure: @autoclosure () -> Bool, message: String) {
         var hookedResult: [String] = []
@@ -183,31 +158,5 @@
 
     static func isEquivalent(lhs: Int, rhs: Int, in context: EquivalencyContext) -> Bool {
         alwaysEquivalentIn([.elementSizing], evaluatingContext: context)
-<<<<<<< HEAD
-    }
-}
-
-enum CountingKey: EnvironmentKey {
-    static let defaultValue = 0
-    static var comparisonCount = 0
-
-    static func isEquivalent(lhs: Int, rhs: Int, in context: EquivalencyContext) -> Bool {
-        comparisonCount += 1
-        return lhs == rhs
-    }
-}
-
-enum ForcedResultKey: EnvironmentKey {
-    static let defaultValue: Bool? = nil
-    static var comparisonCount = 0
-
-    static func isEquivalent(lhs: Bool?, rhs: Bool?, in context: EquivalencyContext) -> Bool {
-        comparisonCount += 1
-        if let lhs {
-            return lhs
-        }
-        return lhs == rhs
-=======
->>>>>>> f4c5c2e3
     }
 }