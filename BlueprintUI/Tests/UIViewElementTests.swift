//
//  UIViewElementTests.swift
//  BlueprintUI-Unit-Tests
//
//  Created by Kyle Van Essen on 6/8/20.
//

import UIKit
import XCTest
@testable import BlueprintUI


class UIViewElementTests: XCTestCase {

    func test_measuring() {
        // Due to the static caching of UIViewElementMeasurer, this struct is nested to give it a
        // unique object identifier. It only makes sense to test a unique UIViewElement type.
        struct TestElement: UIViewElement {

            var size: CGSize

            typealias UIViewType = TestView

            static var makeUIView_count: Int = 0

            func makeUIView() -> TestView {
                Self.makeUIView_count += 1

                return TestView()
            }

            static var updateUIView_count: Int = 0
            static var updateUIView_isMeasuring_count: Int = 0

            func updateUIView(_ view: TestView, with context: UIViewElementContext) {
                Self.updateUIView_count += 1

                if context.isMeasuring {
                    Self.updateUIView_isMeasuring_count += 1
                }

                view.sizeThatFits = size
            }
        }

        XCTAssertEqual(
            TestElement(size: CGSize(width: 20.0, height: 30.0)).content.measure(in: .unconstrained),
            CGSize(width: 20.0, height: 30.0)
        )

        // Should have allocated one view for measurement.
        XCTAssertEqual(TestElement.makeUIView_count, 1)
        // Should have updated the view once.
        XCTAssertEqual(TestElement.updateUIView_count, 1)

        XCTAssertEqual(
            TestElement(size: CGSize(width: 40.0, height: 60.0)).content.measure(in: .unconstrained),
            CGSize(width: 40.0, height: 60.0)
        )

        // Should reuse the same view for measurement.
        XCTAssertEqual(TestElement.makeUIView_count, 1)
        // Should have updated the view again.
        XCTAssertEqual(TestElement.updateUIView_count, 2)
    }

    func test_blueprintview() {
        // Due to the static caching of UIViewElementMeasurer, this struct is nested to give it a
        // unique object identifier. It only makes sense to test a unique UIViewElement type.
        struct TestElement: UIViewElement {

            var size: CGSize

            typealias UIViewType = TestView

            static var makeUIView_count: Int = 0

            func makeUIView() -> TestView {
                Self.makeUIView_count += 1

                return TestView()
            }

            static var updateUIView_count: Int = 0
            static var updateUIView_isMeasuring_count: Int = 0

            func updateUIView(_ view: TestView, with context: UIViewElementContext) {
                Self.updateUIView_count += 1

                if context.isMeasuring {
                    Self.updateUIView_isMeasuring_count += 1
                }

                view.sizeThatFits = size
            }
        }

        let blueprintView = BlueprintView()

        // Wrap the element so it needs to be measured.
        blueprintView.element = TestElement(size: CGSize(width: 20.0, height: 30.0))
            .centered()


        // trigger a layout pass
        _ = blueprintView.currentNativeViewControllers

        // Should have allocated one view for measurement and one view for display.
        XCTAssertEqual(TestElement.makeUIView_count, 2)
        // Should have updated the view once for measurement and once for display.
        XCTAssertEqual(TestElement.updateUIView_count, 2)
        // Should have updated the view once for measurement.
        XCTAssertEqual(TestElement.updateUIView_isMeasuring_count, 1)
    }

    func test_environment() {
        
        enum TestKey: EnvironmentKey {
            static var defaultValue: Void { () }
<<<<<<< HEAD

=======
            
>>>>>>> 447ca5b6
            static func isEquivalent(_ lhs: (), _ rhs: ()) -> Bool {
                true
            }
        }

        @propertyWrapper
        final class Box<Value> {
            var wrappedValue: Value

            init(wrappedValue: Value) {
                self.wrappedValue = wrappedValue
            }
        }

        struct TestElement: UIViewElement {
            @Box var environment: Environment?

            func makeUIView() -> TestView {
                TestView()
            }

            func updateUIView(_ view: TestView, with context: UIViewElementContext) {
                environment = context.environment
            }
        }

        var env = Environment.empty
        env[TestKey.self] = ()

        do {
            // Environment is passed during measurement.
            let element = TestElement()
            _ = element.content.measure(
                in: .unconstrained,
                environment: env
            )
            XCTAssertNotNil(element.environment?[TestKey.self])
        }

        do {
            // Enviroment is passed during apply.
            let element = TestElement()
            let description = element.backingViewDescription(
                with: .init(
                    bounds: .zero,
                    subtreeExtent: nil,
                    environment: env
                )
            )
            description?.apply(to: element.makeUIView())
            XCTAssertNotNil(element.environment?[TestKey.self])
        }
    }
}

fileprivate final class TestView: UIView {

    var sizeThatFits: CGSize = .zero

    override func sizeThatFits(_ size: CGSize) -> CGSize {
        sizeThatFits
    }
}<|MERGE_RESOLUTION|>--- conflicted
+++ resolved
@@ -117,11 +117,7 @@
         
         enum TestKey: EnvironmentKey {
             static var defaultValue: Void { () }
-<<<<<<< HEAD
 
-=======
-            
->>>>>>> 447ca5b6
             static func isEquivalent(_ lhs: (), _ rhs: ()) -> Bool {
                 true
             }
