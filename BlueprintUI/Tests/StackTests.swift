import XCTest
@testable import BlueprintUI

class StackTests: XCTestCase {

    func test_defaults() {
        let column = Column()
        XCTAssertEqual(column.minimumVerticalSpacing, 0.0)
        XCTAssertEqual(column.horizontalAlignment, .leading)
        XCTAssertEqual(column.verticalOverflow, .condenseProportionally)
        XCTAssertEqual(column.verticalUnderflow, .spaceEvenly)
    }

    func test_vertical() {
        var column = Column()
        column.add(child: TestElement())
        column.add(child: TestElement())

        XCTAssertEqual(column.content.measure(in: .unconstrained).width, 100)
        XCTAssertEqual(column.content.measure(in: .unconstrained).height, 200)

        let children = column
            .layout(frame: CGRect(x: 0, y: 0, width: 100, height: 200))
            .children
            .map { $0.node }

        XCTAssertEqual(children.count, 2)

        XCTAssertEqual(children[0].layoutAttributes.frame, CGRect(x: 0, y: 0, width: 100, height: 100))
        XCTAssertEqual(children[1].layoutAttributes.frame, CGRect(x: 0, y: 100, width: 100, height: 100))
    }

    func test_horizontal() {
        var row = Row()
        row.add(child: TestElement())
        row.add(child: TestElement())

        XCTAssertEqual(row.content.measure(in: .unconstrained).width, 200)
        XCTAssertEqual(row.content.measure(in: .unconstrained).height, 100)

        let children = row
            .layout(frame: CGRect(x: 0, y: 0, width: 200, height: 100))
            .children
            .map { $0.node }

        XCTAssertEqual(children.count, 2)

        XCTAssertEqual(children[0].layoutAttributes.frame, CGRect(x: 0, y: 0, width: 100, height: 100))
        XCTAssertEqual(children[1].layoutAttributes.frame, CGRect(x: 100, y: 0, width: 100, height: 100))
    }

    func test_minimumSpacing() {
        var row = Row()
        row.add(child: TestElement())
        row.add(child: TestElement())
        row.minimumHorizontalSpacing = 10.0

        XCTAssertEqual(row.content.measure(in: .unconstrained).width, 210)
        XCTAssertEqual(row.content.measure(in: .unconstrained).height, 100)

        let children = row
            .layout(frame: CGRect(x: 0, y: 0, width: 210, height: 100))
            .children
            .map { $0.node }

        XCTAssertEqual(children[0].layoutAttributes.frame, CGRect(x: 0, y: 0, width: 100, height: 100))
        XCTAssertEqual(children[1].layoutAttributes.frame, CGRect(x: 110, y: 0, width: 100, height: 100))
    }

    func test_columnAlignment() {
        func test(
            alignment: Column.ColumnAlignment,
            layoutCrossSize: CGFloat,
            elementCrossSize: CGFloat,
            expectedOrigin: CGFloat,
            expectedSize: CGFloat,
            file: StaticString = #file,
            line: UInt = #line
        ) {
            let column = Column { column in
                column.add(child: TestElement(size: CGSize(width: elementCrossSize, height: 100)))
                column.horizontalAlignment = alignment
            }

            XCTAssertEqual(
                column
                    .layout(frame: CGRect(x: 0, y: 0, width: layoutCrossSize, height: 100))
                    .children[0]
                    .node
                    .layoutAttributes
                    .frame,
                CGRect(x: expectedOrigin, y: 0.0, width: expectedSize, height: 100),
                "Vertical",
                file: file,
                line: line
            )
        }

        test(alignment: .leading, layoutCrossSize: 200, elementCrossSize: 100, expectedOrigin: 0, expectedSize: 100)
        test(alignment: .trailing, layoutCrossSize: 200, elementCrossSize: 100, expectedOrigin: 100, expectedSize: 100)
        test(alignment: .fill, layoutCrossSize: 200, elementCrossSize: 100, expectedOrigin: 0, expectedSize: 200)
        test(alignment: .center, layoutCrossSize: 200, elementCrossSize: 100, expectedOrigin: 50, expectedSize: 100)
        test(
            alignment: .align(to: .test25),
            layoutCrossSize: 200,
            elementCrossSize: 100,
            expectedOrigin: 25,
            expectedSize: 100
        )
    }

    func test_rowAlignment() {
        func test(
            alignment: Row.RowAlignment,
            layoutCrossSize: CGFloat,
            elementCrossSize: CGFloat,
            expectedOrigin: CGFloat,
            expectedSize: CGFloat,
            file: StaticString = #file,
            line: UInt = #line
        ) {
            let row = Row { row in
                row.add(child: TestElement(size: CGSize(width: 100, height: elementCrossSize)))
                row.verticalAlignment = alignment
            }

            XCTAssertEqual(
                row
                    .layout(frame: CGRect(x: 0, y: 0, width: 100, height: layoutCrossSize))
                    .children[0]
                    .node
                    .layoutAttributes
                    .frame,
                CGRect(x: 0.0, y: expectedOrigin, width: 100, height: expectedSize),
                "Horizontal",
                file: file,
                line: line
            )
        }

        test(alignment: .top, layoutCrossSize: 200, elementCrossSize: 100, expectedOrigin: 0, expectedSize: 100)
        test(alignment: .bottom, layoutCrossSize: 200, elementCrossSize: 100, expectedOrigin: 100, expectedSize: 100)
        test(alignment: .fill, layoutCrossSize: 200, elementCrossSize: 100, expectedOrigin: 0, expectedSize: 200)
        test(alignment: .center, layoutCrossSize: 200, elementCrossSize: 100, expectedOrigin: 50, expectedSize: 100)
        test(
            alignment: .align(to: .test25),
            layoutCrossSize: 200,
            elementCrossSize: 100,
            expectedOrigin: 25,
            expectedSize: 100
        )
    }

    func test_alignmentGuides() {
        func test(
            stack: StackElement,
            layoutSize: CGSize,
            expectedSize: CGSize,
            expectedOrigins: [CGFloat],
            file: StaticString = #file,
            line: UInt = #line
        ) {
            let layoutResult = stack.layout(frame: CGRect(origin: .zero, size: layoutSize))
            let frames = layoutResult
                .children
                .map { child in child.node.layoutAttributes.frame }

            let size = stack.content.measure(in: .unconstrained)
            XCTAssertEqual(size, expectedSize, "measured size", file: file, line: line)

            XCTAssertEqual(frames.count, expectedOrigins.count, "child count", file: file, line: line)
            for i in frames.indices {
                let origin = stack.layout.axis == .horizontal
                    ? CGPoint(x: CGFloat(i) * 100, y: expectedOrigins[i])
                    : CGPoint(x: expectedOrigins[i], y: CGFloat(i) * 100)

                XCTAssertEqual(
                    frames[i],
                    CGRect(origin: origin, size: CGSize(width: 100, height: 100)),
                    "child \(i) frame",
                    file: file,
                    line: line
                )
            }
        }

        // In this test, 3 boxes are aligned to their top & bottom edges.
        // The stack size matches the size of the content and needs no further alignment.
        //
        //          ┌ ─ ─ ─ ─ ─ ─ ┬──────────┐─ ─ ─ ─ ─ ─ ─
        //                        │100       │             │
        //          │             │          │
        //                        │          │             │
        //          │             │          │
        //                        │          │             │
        //        ─ ┼┌──────────┬ ┴──────────┘─┌──────────┬ ─ guide
        //           │0         │              │0         ││
        //          ││          │              │          │
        //           │          │              │          ││
        //          ││          │              │          │
        //           │          │              │          ││
        //  anchor ▶┴┴──────────┴──────────────┴──────────┴─◀
        //
        test(
            stack: Row { row in
                row.verticalAlignment = .bottom

                // align to top edge
                row.add(alignmentGuide: { _ in 0 }, child: TestElement())
                // align to bottom edge
                row.add(alignmentGuide: { d in d.height }, child: TestElement())
                // align to top using another guide
                row.add(alignmentGuide: { d in d[.top] }, child: TestElement())
            },
            layoutSize: CGSize(width: 300, height: 200),
            expectedSize: CGSize(width: 300, height: 200),
            expectedOrigins: [
                100,
                0,
                100,
            ]
        )
        // Same test on the other axis.
        test(
            stack: Column { column in
                column.horizontalAlignment = .trailing

                column.add(alignmentGuide: { _ in 0 }, child: TestElement())
                column.add(alignmentGuide: { d in d.width }, child: TestElement())
                column.add(alignmentGuide: { d in d[.leading] }, child: TestElement())
            },
            layoutSize: CGSize(width: 200, height: 300),
            expectedSize: CGSize(width: 200, height: 300),
            expectedOrigins: [
                100,
                0,
                100,
            ]
        )

        // In this test, 4 boxes are aligned relatively based on an arbitrary offset.
        // The relatively aligned content is larger than the stack bounds,
        // so the alignment is used to anchor the content to the center.
        // Note that the relative alignment guide does not lie at the center of the content.
        //
        //           ┌ ─ ─ ─ ─ ─ ─ ─ ─ ─ ─ ─ ─ ─ ─ ─ ─ ─ ─ ─ ┬──────────┐
        //            content bounds                         │160       │
        //           │                                       │          │
        //                                                   │          │
        //          ┌│─ ─ ─ ─ ─ ─ ─ ─ ─ ─ ─ ─ ─ ─ ─ ─ ─ ─ ─ ─│          ├
        //           stack bounds                            │          ││
        //          ││            ┌──────────┐               └──────────┘
        //                        │50        │                          ││
        //  anchor ▶┼┼────────────┤          ├────────────────────────────◀
        //        ─ ─┌──────────┬ ┼ ─ ─ ─ ─ ─│─ ─ ─ ─ ─ ─ ─ ─ ─ ─ ─ ─ ─ ┼│─ guide
        //          ││0         │ │          │
        //           │          │ │          │  ┌──────────┐            ││
        //          └│          ├ ┴──────────┘─ ┤-40       │─ ─ ─ ─ ─ ─ ─
        //           │          │               │          │            │
        //           │          │               │          │
        //           └──────────┘               │          │            │
        //           │                          │          │
        //            ─ ─ ─ ─ ─ ─ ─ ─ ─ ─ ─ ─ ─ ┴──────────┘─ ─ ─ ─ ─ ─ ┘
        test(
            stack: Row { row in
                row.verticalAlignment = .center

                // align to top edge
                row.add(alignmentGuide: { _ in 0 }, child: TestElement())
                // default (center)
                row.add(child: TestElement())
                // align outside bounds
                row.add(alignmentGuide: { d in -40 }, child: TestElement())
                // align outside bounds
                row.add(alignmentGuide: { d in 160 }, child: TestElement())
            },
            layoutSize: CGSize(width: 400, height: 200),
            expectedSize: CGSize(width: 400, height: 300),
            expectedOrigins: [
                110,
                60,
                150,
                -50,
            ]
        )
        // Same test on the other axis.
        test(
            stack: Column { column in
                column.horizontalAlignment = .center

                column.add(alignmentGuide: { _ in 0 }, child: TestElement())
                column.add(child: TestElement())
                column.add(alignmentGuide: { d in -40 }, child: TestElement())
                column.add(alignmentGuide: { d in 160 }, child: TestElement())
            },
            layoutSize: CGSize(width: 200, height: 400),
            expectedSize: CGSize(width: 300, height: 400),
            expectedOrigins: [
                110,
                60,
                150,
                -50,
            ]
        )

        // This test mimicks baseline alignment of text.
        // The relatively aligned content is smaller than the stack bounds,
        // so the alignment is used to anchor the content to the bottom.
        //
        //          ┌ ─ ─ ─ ─ ─ ─ ─ ─ ─ ─ ─ ─ ─ ─ ─ ─ ─ ─ ─
        //           stack bounds                          │
        //          │
        //                                          ┌──────┼── content bounds
        //          │                               │
        //           ┌ ─ ─ ─ ─ ─ ─┌──────────┬ ─ ─ ─│─ ─ ─ │
        //          │┌──────────┐ │100       │            │
        //           │90        │ │          │ ┌──────────┐│
        //          ││          │ │          │ │80        │
        //           │          │ │          │ │          ││
        //          ││          │ │          │ │          │
        //        ─ ─│─ ─ ─ ─ ─ ┼ ┴──────────┘─│─ ─ ─ ─ ─ ┼│─  guide
        //          │└──────────┘              │          │
        //  anchor ▶─┴─────────────────────────┴──────────┴┴◀
        //
        test(
            stack: Row { row in
                row.verticalAlignment = .bottom

                // 10 from bottom
                row.add(alignmentGuide: { d in d.height - 10 }, child: TestElement())
                // default (bottom)
                row.add(child: TestElement())
                // 20 from bottom
                row.add(alignmentGuide: { d in d.height - 20 }, child: TestElement())
            },
            layoutSize: CGSize(width: 300, height: 200),
            expectedSize: CGSize(width: 300, height: 120),
            expectedOrigins: [
                90,
                80,
                100,
            ]
        )
        // Same test on the other axis.
        test(
            stack: Column { column in
                column.horizontalAlignment = .trailing

                column.add(alignmentGuide: { d in d.width - 10 }, child: TestElement())
                column.add(child: TestElement())
                column.add(alignmentGuide: { d in d.width - 20 }, child: TestElement())
            },
            layoutSize: CGSize(width: 200, height: 300),
            expectedSize: CGSize(width: 120, height: 300),
            expectedOrigins: [
                90,
                80,
                100,
            ]
        )
    }

    func test_crossConstraints() {
        func test(
            crossConstraint: SizeConstraint.Axis,
            layoutSize: CGFloat,
            expectedSize: CGFloat,
            file: StaticString = #file,
            line: UInt = #line
        ) {
            do {
                let row = Row { row in
                    row.verticalAlignment = .fill
                    row.add(child: TestElement(size: CGSize(width: 100, height: 100)))
                }

                let constraint = SizeConstraint(width: .unconstrained, height: crossConstraint)
                let size = row.content.measure(in: constraint)

                XCTAssertEqual(size.height, expectedSize, "Horizontal size", file: file, line: line)

                let height = row
                    .layout(frame: CGRect(x: 0, y: 0, width: 100, height: layoutSize))
                    .children[0]
                    .node
                    .layoutAttributes
                    .frame
                    .height

                XCTAssertEqual(height, layoutSize, "Horizontal layout", file: file, line: line)
            }

            do {
                let column = Column { column in
                    column.horizontalAlignment = .fill
                    column.add(child: TestElement(size: CGSize(width: 100, height: 100)))
                }

                let constraint = SizeConstraint(width: crossConstraint, height: .unconstrained)
                let size = column.content.measure(in: constraint)

                XCTAssertEqual(size.width, expectedSize, "Vertical size", file: file, line: line)

                let width = column
                    .layout(frame: CGRect(x: 0, y: 0, width: layoutSize, height: 100))
                    .children[0]
                    .node
                    .layoutAttributes
                    .frame
                    .width

                XCTAssertEqual(width, layoutSize, "Vertical layout", file: file, line: line)
            }
        }

        test(crossConstraint: .unconstrained, layoutSize: 1000, expectedSize: 100)
        test(crossConstraint: .atMost(200), layoutSize: 200, expectedSize: 100)
        test(crossConstraint: .atMost(50), layoutSize: 50, expectedSize: 50)
    }

    func test_underflow() {

        func test(
            underflow: StackLayout.UnderflowDistribution,
            layoutLength: CGFloat,
            items: [(measuredLength: CGFloat, growPriority: CGFloat)],
            expectedRanges: [ClosedRange<CGFloat>],
            file: StaticString = #file,
            line: UInt = #line
        ) {

            let unconstrainedSize = items
                .map { $0.measuredLength }
                .reduce(0, +)

            do {
                var row = Row()
                for item in items {
                    row.add(
                        growPriority: item.growPriority,
                        shrinkPriority: 1.0,
                        child: TestElement(size: CGSize(width: item.measuredLength, height: 100))
                    )
                }
                row.horizontalUnderflow = underflow

                let size = row.content.measure(
                    in: SizeConstraint(
                        width: .atMost(layoutLength),
                        height: .atMost(100)
                    ))
                XCTAssertEqual(
                    size,
                    CGSize(width: unconstrainedSize, height: 100),
                    "Horizontal size",
                    file: file,
                    line: line
                )

                let childRanges = row
                    .layout(frame: CGRect(x: 0, y: 0, width: layoutLength, height: 100))
                    .children
                    .map {
                        ClosedRange(uncheckedBounds: (
                            $0.node.layoutAttributes.frame.minX,
                            $0.node.layoutAttributes.frame.maxX
                        ))
                    }

                XCTAssertEqual(childRanges, expectedRanges, "Horizontal layout", file: file, line: line)
            }

            do {
                var column = Column()
                for item in items {
                    column.add(
                        growPriority: item.growPriority,
                        shrinkPriority: 1.0,
                        child: TestElement(size: CGSize(width: 100, height: item.measuredLength))
                    )
                }
                column.verticalUnderflow = underflow

                let size = column.content.measure(
                    in: SizeConstraint(
                        width: .atMost(100),
                        height: .atMost(layoutLength)
                    ))
                XCTAssertEqual(
                    size,
                    CGSize(width: 100, height: unconstrainedSize),
                    "Vertical size",
                    file: file,
                    line: line
                )

                let childRanges = column
                    .layout(frame: CGRect(x: 0, y: 0, width: 100, height: layoutLength))
                    .children
                    .map {
                        ClosedRange(uncheckedBounds: (
                            $0.node.layoutAttributes.frame.minY,
                            $0.node.layoutAttributes.frame.maxY
                        ))
                    }

                XCTAssertEqual(childRanges, expectedRanges, "Vertical layout", file: file, line: line)
            }

        }

        // Ensure that elements of size zero do not result in NaN in the outputted frames.
        do {
            // Note: Only applicable to `growProportionally`.
            test(
                underflow: .growProportionally,
                layoutLength: 100,
                items: [
                    (measuredLength: 0, growPriority: 1.0),
                    (measuredLength: 0, growPriority: 1.0),
                ],
                expectedRanges: [
                    0...0,
                    0...0,
                ]
            )
        }

        // Test single child for different underflow distributions, including different grow priorities.
        do {
            test(
                underflow: .spaceEvenly,
                layoutLength: 200,
                items: [
                    (measuredLength: 100, growPriority: 1.0),
                ],
                expectedRanges: [
                    0...100,
                ]
            )

            test(
                underflow: .spaceEvenly,
                layoutLength: 200,
                items: [
                    (measuredLength: 100, growPriority: 0.0),
                ],
                expectedRanges: [
                    0...100,
                ]
            )

            test(
                underflow: .growProportionally,
                layoutLength: 200,
                items: [
                    (measuredLength: 100, growPriority: 1.0),
                ],
                expectedRanges: [
                    0...200,
                ]
            )

            test(
                underflow: .growProportionally,
                layoutLength: 200,
                items: [
                    (measuredLength: 100, growPriority: 0.0),
                ],
                expectedRanges: [
                    0...100,
                ]
            )

            test(
                underflow: .growUniformly,
                layoutLength: 200,
                items: [
                    (measuredLength: 100, growPriority: 1.0),
                ],
                expectedRanges: [
                    0...200,
                ]
            )

            test(
                underflow: .growUniformly,
                layoutLength: 200,
                items: [
                    (measuredLength: 100, growPriority: 0.0),
                ],
                expectedRanges: [
                    0...100,
                ]
            )

            test(
                underflow: .justifyToStart,
                layoutLength: 200,
                items: [
                    (measuredLength: 100, growPriority: 0.0),
                ],
                expectedRanges: [
                    0...100,
                ]
            )

            test(
                underflow: .justifyToStart,
                layoutLength: 200,
                items: [
                    (measuredLength: 100, growPriority: 1.0),
                ],
                expectedRanges: [
                    0...100,
                ]
            )

            test(
                underflow: .justifyToCenter,
                layoutLength: 200,
                items: [
                    (measuredLength: 100, growPriority: 0.0),
                ],
                expectedRanges: [
                    50...150,
                ]
            )

            test(
                underflow: .justifyToCenter,
                layoutLength: 10,
                items: [
                    (measuredLength: 5, growPriority: 0.0),
                ],
                expectedRanges: [
                    2.5...7.5,
                ]
            )

            test(
                underflow: .justifyToCenter,
                layoutLength: 15,
                items: [
                    (measuredLength: 12, growPriority: 0.0),
                ],
                expectedRanges: [
                    1.5...13.5,
                ]
            )

            test(
                underflow: .justifyToCenter,
                layoutLength: 200,
                items: [
                    (measuredLength: 100, growPriority: 1.0),
                ],
                expectedRanges: [
                    50...150,
                ]
            )

            test(
                underflow: .justifyToEnd,
                layoutLength: 200,
                items: [
                    (measuredLength: 100, growPriority: 0.0),
                ],
                expectedRanges: [
                    100...200,
                ]
            )

            test(
                underflow: .justifyToEnd,
                layoutLength: 200,
                items: [
                    (measuredLength: 100, growPriority: 1.0),
                ],
                expectedRanges: [
                    100...200,
                ]
            )
        }

        // Test with default grow priorities
        do {

            test(
                underflow: .spaceEvenly,
                layoutLength: 400, items: [
                    (measuredLength: 100, growPriority: 1.0),
                    (measuredLength: 100, growPriority: 1.0),
                ], expectedRanges: [
                    0...100,
                    300...400,
                ]
            )

            test(
                underflow: .growUniformly,
                layoutLength: 400, items: [
                    (measuredLength: 200, growPriority: 1.0),
                    (measuredLength: 100, growPriority: 1.0),
                ], expectedRanges: [
                    0...250,
                    250...400,
                ]
            )

            test(
                underflow: .growProportionally,
                layoutLength: 600, items: [
                    (measuredLength: 200, growPriority: 1.0),
                    (measuredLength: 100, growPriority: 1.0),
                ], expectedRanges: [
                    0...400,
                    400...600,
                ]
            )

            test(
                underflow: .justifyToStart,
                layoutLength: 400, items: [
                    (measuredLength: 100, growPriority: 1.0),
                    (measuredLength: 100, growPriority: 1.0),
                ], expectedRanges: [
                    0...100,
                    100...200,
                ]
            )

            test(
                underflow: .justifyToCenter,
                layoutLength: 400, items: [
                    (measuredLength: 100, growPriority: 1.0),
                    (measuredLength: 100, growPriority: 1.0),
                ], expectedRanges: [
                    100...200,
                    200...300,
                ]
            )

            test(
                underflow: .justifyToEnd,
                layoutLength: 400, items: [
                    (measuredLength: 100, growPriority: 1.0),
                    (measuredLength: 100, growPriority: 1.0),
                ], expectedRanges: [
                    200...300,
                    300...400,
                ]
            )

        }

        // Test with custom grow priorities
        do {

            test(
                underflow: .spaceEvenly,
                layoutLength: 400,
                items: [
                    (measuredLength: 100, growPriority: 3.0),
                    (measuredLength: 100, growPriority: 1.0),
                ], expectedRanges: [
                    0...100,
                    300...400,
                ]
            )

            test(
                underflow: .growUniformly,
                layoutLength: 600,
                items: [
                    (measuredLength: 100, growPriority: 3.0),
                    (measuredLength: 100, growPriority: 1.0),
                ], expectedRanges: [
                    0...400,
                    400...600,
                ]
            )

            test(
                underflow: .growProportionally,
                layoutLength: 400,
                items: [
                    (measuredLength: 200, growPriority: 1.0),
                    (measuredLength: 100, growPriority: 2.0),
                ], expectedRanges: [
                    0...250,
                    250...400,
                ]
            )

            test(
                underflow: .justifyToStart,
                layoutLength: 400,
                items: [
                    (measuredLength: 100, growPriority: 3.0),
                    (measuredLength: 100, growPriority: 1.0),
                ], expectedRanges: [
                    0...100,
                    100...200,
                ]
            )

            test(
                underflow: .justifyToCenter,
                layoutLength: 400,
                items: [
                    (measuredLength: 100, growPriority: 3.0),
                    (measuredLength: 100, growPriority: 1.0),
                ], expectedRanges: [
                    100...200,
                    200...300,
                ]
            )

            test(
                underflow: .justifyToEnd,
                layoutLength: 400,
                items: [
                    (measuredLength: 100, growPriority: 3.0),
                    (measuredLength: 100, growPriority: 1.0),
                ], expectedRanges: [
                    200...300,
                    300...400,
                ]
            )

        }


    }

    func test_overflow() {

        func test(
            overflow: StackLayout.OverflowDistribution,
            layoutLength: CGFloat,
            items: [(measuredLength: CGFloat, shrinkPriority: CGFloat)],
            expectedRanges: [ClosedRange<CGFloat>],
            file: StaticString = #file,
            line: UInt = #line
        ) {

            let minSize = items
                .map { $0.shrinkPriority.isZero ? $0.measuredLength : 0 }
                .reduce(0, +)

            do {
                var row = Row()
                for item in items {
                    row.add(
                        growPriority: 1.0,
                        shrinkPriority: item.shrinkPriority,
                        child: TestElement(size: CGSize(width: item.measuredLength, height: 100))
                    )
                }
                row.horizontalOverflow = overflow

                let size = row.content.measure(
                    in: SizeConstraint(
                        width: .atMost(layoutLength),
                        height: .atMost(100)
                    ))
                XCTAssertEqual(
                    size,
                    CGSize(width: max(layoutLength, minSize), height: 100),
                    "Horizontal size",
                    file: file,
                    line: line
                )

                let childRanges = row
                    .layout(frame: CGRect(x: 0, y: 0, width: layoutLength, height: 100))
                    .children
                    .map { ClosedRange(uncheckedBounds: (
                        $0.node.layoutAttributes.frame.minX,
                        $0.node.layoutAttributes.frame.maxX
                    ))
                    }

                XCTAssertEqual(childRanges, expectedRanges, "Horizontal layout", file: file, line: line)
            }

            do {
                var column = Column()
                for item in items {
                    column.add(
                        growPriority: 1.0,
                        shrinkPriority: item.shrinkPriority,
                        child: TestElement(size: CGSize(width: 100, height: item.measuredLength))
                    )
                }
                column.verticalOverflow = overflow

                let size = column.content.measure(
                    in: SizeConstraint(
                        width: .atMost(100),
                        height: .atMost(layoutLength)
                    ))
                XCTAssertEqual(
                    size,
                    CGSize(width: 100, height: max(layoutLength, minSize)),
                    "Vertical size",
                    file: file,
                    line: line
                )

                let childRanges = column
                    .layout(frame: CGRect(x: 0, y: 0, width: 100, height: layoutLength))
                    .children
                    .map {
                        ClosedRange(uncheckedBounds: (
                            $0.node.layoutAttributes.frame.minY,
                            $0.node.layoutAttributes.frame.maxY
                        ))
                    }

                XCTAssertEqual(childRanges, expectedRanges, "Vertical layout", file: file, line: line)
            }

        }

        // Ensure that elements of size zero do not result in NaN in the outputted frames.
        do {
            // Note: Only applicable to `condenseProportionally`.
            test(
                overflow: .condenseProportionally,

                // Requires zero, otherwise we will never have an overflow (which is >= to content size).
                layoutLength: 0,

                items: [
                    (measuredLength: 0.0, shrinkPriority: 1.0),
                    (measuredLength: 0.0, shrinkPriority: 1.0),
                ],
                expectedRanges: [
                    0...0,
                    0...0,
                ]
            )
        }

        // Test single child for different overflow distributions, including different shrink priorities.
        do {
            test(
                overflow: .condenseUniformly,
                layoutLength: 100,
                items: [
                    (measuredLength: 200, shrinkPriority: 1.0),
                ], expectedRanges: [
                    0...100,
                ]
            )

            test(
                overflow: .condenseUniformly,
                layoutLength: 100,
                items: [
                    (measuredLength: 200, shrinkPriority: 0.0),
                ], expectedRanges: [
                    0...200,
                ]
            )

            test(
                overflow: .condenseProportionally,
                layoutLength: 100,
                items: [
                    (measuredLength: 200, shrinkPriority: 1.0),
                ], expectedRanges: [
                    0...100,
                ]
            )

            test(
                overflow: .condenseProportionally,
                layoutLength: 100,
                items: [
                    (measuredLength: 200, shrinkPriority: 0.0),
                ], expectedRanges: [
                    0...200,
                ]
            )
        }

        // Test with default shrink priorities
        do {

            test(
                overflow: .condenseProportionally,
                layoutLength: 200,
                items: [
                    (measuredLength: 300, shrinkPriority: 1.0),
                    (measuredLength: 100, shrinkPriority: 1.0),
                ], expectedRanges: [
                    0...150,
                    150...200,
                ]
            )

            test(
                overflow: .condenseUniformly,
                layoutLength: 300,
                items: [
                    (measuredLength: 300, shrinkPriority: 1.0),
                    (measuredLength: 100, shrinkPriority: 1.0),
                ], expectedRanges: [
                    0...250,
                    250...300,
                ]
            )

        }

        // Test with custom shrink priorities
        do {
            test(
                overflow: .condenseProportionally,
                layoutLength: 200,
                items: [
                    (measuredLength: 200, shrinkPriority: 2.0),
                    (measuredLength: 100, shrinkPriority: 1.0),
                ], expectedRanges: [
                    0...120,
                    120...200,
                ]
            )

            test(
                overflow: .condenseUniformly,
                layoutLength: 300,
                items: [
                    (measuredLength: 300, shrinkPriority: 1.0),
                    (measuredLength: 100, shrinkPriority: 4.0),
                ], expectedRanges: [
                    0...280,
                    280...300,
                ]
            )
        }


    }

    func test_flexibleContents() {
        enum TestItem {
            case flex
            case fixed

            func element(on axis: StackLayout.Axis) -> Element {
                switch self {
                case .fixed:
                    return Spacer(size: CGSize(width: 10, height: 10))
                case .flex:
                    return WrappingElement(axis: axis)
                }
            }
        }

        func test(
            items: [(item: TestItem, priority: CGFloat)],
            expectedSizes: [StackLayout.Vector],
            file: StaticString = #file,
            line: UInt = #line
        ) {
            do {
                let row = Row { row in
                    row.horizontalOverflow = .condenseUniformly
                    for (item, priority) in items {
                        row.add(
                            growPriority: priority,
                            shrinkPriority: priority,
                            child: item.element(on: .horizontal)
                        )
                    }
                }

                let sizes = row
                    .layout(frame: CGRect(x: 0, y: 0, width: 100, height: 100))
                    .children
                    .map { child -> CGSize in
                        child.node.layoutAttributes.frame.size.rounded()
                    }

                XCTAssertEqual(
                    sizes,
                    expectedSizes.map { $0.size(axis: .horizontal) },
                    "Horizontal",
                    file: file,
                    line: line
                )
            }

            do {
                let column = Column { column in
                    column.verticalOverflow = .condenseUniformly
                    for (item, priority) in items {
                        column.add(
                            growPriority: priority,
                            shrinkPriority: priority,
                            child: item.element(on: .vertical)
                        )
                    }
                }

                let sizes = column
                    .layout(frame: CGRect(x: 0, y: 0, width: 100, height: 100))
                    .children
                    .map { child -> CGSize in
                        child.node.layoutAttributes.frame.size.rounded()
                    }

                XCTAssertEqual(
                    sizes,
                    expectedSizes.map { $0.size(axis: .vertical) },
                    "Vertical",
                    file: file,
                    line: line
                )
            }
        }

        test(
            items: [
                (item: .flex, priority: 1)
            ],
            expectedSizes: [
                StackLayout.Vector(axis: 100, cross: 10)
            ]
        )

        test(
            items: [
                (item: .flex, priority: 1),
                (item: .flex, priority: 1)
            ],
            expectedSizes: [
                StackLayout.Vector(axis: 50, cross: 20),
                StackLayout.Vector(axis: 50, cross: 20)
            ]
        )

        test(
            items: [
                (item: .flex, priority: 1),
                (item: .flex, priority: 3)
            ],
            expectedSizes: [
                StackLayout.Vector(axis: 75, cross: 20), // 7 x 2
                StackLayout.Vector(axis: 25, cross: 50) // 2 x 5
            ]
        )

        test(
            items: [
                (item: .fixed, priority: 0),
                (item: .flex, priority: 1)
            ],
            expectedSizes: [
                StackLayout.Vector(axis: 10, cross: 10),
                StackLayout.Vector(axis: 90, cross: 20)
            ]
        )

        test(
            // overflow of 120
            items: [
                (item: .fixed, priority: 0),
                (item: .flex, priority: 2), // shrinks by 80
                (item: .flex, priority: 1), // shrinks by 40
                (item: .fixed, priority: 0)
            ],
            expectedSizes: [
                StackLayout.Vector(axis: 10, cross: 10),
                StackLayout.Vector(axis: 27, cross: 50), // 2 x 5
                StackLayout.Vector(axis: 53, cross: 20), // 6 x 2
                StackLayout.Vector(axis: 10, cross: 10)
            ]
        )
    }

    func test_measurementCounts() {

        // For this test to be meaningful, cache hinting must be disabled.
        RenderContext(
            layoutMode: .caffeinated(options: .optimizationsDisabled)
        ).perform(block: assertMeasurementCounts)
    }

    private func assertMeasurementCounts() {

        struct MeasurementCounter: Element {

            var size: Size

            enum Size {
                case fixed(CGSize)
                case area(total: CGFloat)
            }

            var onMeasure: (SizeConstraint) -> Void

            var content: ElementContent {
                ElementContent { constraint in
                    onMeasure(constraint)

                    switch size {
                    case .fixed(let size):
                        return size

                    case .area(let total):
                        switch constraint.width {
                        case .atMost(let max):
                            let width = min(total, max)
                            return CGSize(width: width, height: round(total / width))
                        case .unconstrained:
                            return CGSize(width: total, height: 1)
                        }

                    }
                }
            }

            func backingViewDescription(with context: ViewDescriptionContext) -> ViewDescription? {
                nil
            }
        }

        var fixed1 = [SizeConstraint]()
        var fixed2 = [SizeConstraint]()
        var fixed3 = [SizeConstraint]()
        var flexible1 = [SizeConstraint]()

        let row = Row(alignment: .fill, underflow: .growUniformly, overflow: .condenseUniformly) {

            MeasurementCounter(
                size: .fixed(CGSize(width: 20, height: 30))
            ) { size in
                fixed1.append(size)
            }
            .stackLayoutChild(priority: .fixed)

            MeasurementCounter(
                size: .fixed(CGSize(width: 21, height: 30))
            ) { size in
                fixed2.append(size)
            }
            .stackLayoutChild(priority: .fixed)

            Row(alignment: .fill, underflow: .growUniformly, overflow: .condenseUniformly) {

                MeasurementCounter(
                    size: .fixed(CGSize(width: 22, height: 30))
                ) { size in
                    fixed3.append(size)
                }
                .stackLayoutChild(priority: .fixed)

                MeasurementCounter(
                    size: .area(total: 1000)
                ) { size in
                    flexible1.append(size)
                }
                .stackLayoutChild(priority: .flexible)
            }
            .stackLayoutChild(priority: .flexible)
        }

        _ = row.content.measure(in: SizeConstraint(CGSize(width: 100, height: 30)))

        XCTAssertEqual(fixed1.count, 2)

        XCTAssertEqual(
            fixed1,
            [
                SizeConstraint(width: .atMost(100), height: .atMost(30)),
                SizeConstraint(width: .atMost(20), height: .atMost(30)),
            ]
        )

        XCTAssertEqual(fixed2.count, 2)

        XCTAssertEqual(
            fixed2,
            [
                SizeConstraint(width: .atMost(100), height: .atMost(30)),
                SizeConstraint(width: .atMost(21), height: .atMost(30)),
            ]
        )

        XCTAssertEqual(fixed3.count, 2)

        XCTAssertEqual(
            fixed3,
            [
                SizeConstraint(width: .atMost(59), height: .atMost(30)),
                SizeConstraint(width: .atMost(22), height: .atMost(30)),
            ]
        )

        XCTAssertEqual(flexible1.count, 1)

        XCTAssertEqual(
            flexible1,
            [
                SizeConstraint(width: .atMost(37), height: .atMost(30)),
            ]
        )

    }

    func test_fixed_elements_overflow_behavior() {

        let row = Row(alignment: .fill, underflow: .growUniformly, overflow: .condenseUniformly) {
            Spacer(width: 10, height: 10).stackLayoutChild(priority: .fixed)
            Spacer(width: 10, height: 10).stackLayoutChild(priority: .fixed)
            Spacer(width: 10, height: 10).stackLayoutChild(priority: .fixed)

            Spacer(width: 10, height: 10).stackLayoutChild(priority: .flexible)
        }

        let sizes = row
            .layout(frame: CGRect(x: 0, y: 0, width: 20, height: 10))
            .children
            .map { child -> CGSize in
                child.node.layoutAttributes.frame.size.rounded()
            }

        XCTAssertEqual(
            sizes,
            [
                CGSize(width: 10, height: 10),
                CGSize(width: 10, height: 10),
                CGSize(width: 10, height: 10),
                CGSize(width: 0, height: 10),
            ]
        )
    }

    /// When constrained along `axis`, this element's content "flows" and grows along the cross axis,
    /// similar to text wrapping.
    private struct WrappingElement: Element {
        var itemSize = CGSize(width: 10, height: 10)
        var itemCount = 10
        var axis: StackLayout.Axis

        var content: ElementContent {
            ElementContent { constraint -> CGSize in
                switch self.axis {
                case .horizontal:
                    let itemsPerLine = max(1, Int(constraint.width.maximum / self.itemSize.width))
                    let lineCount = (self.itemCount + itemsPerLine - 1) / itemsPerLine
                    return CGSize(
                        width: CGFloat(itemsPerLine) * self.itemSize.width,
                        height: CGFloat(lineCount) * self.itemSize.height
                    )

                case .vertical:
                    let itemsPerColumn = max(1, Int(constraint.height.maximum / self.itemSize.height))
                    let columnCount = (self.itemCount + itemsPerColumn - 1) / itemsPerColumn
                    let size = CGSize(
                        width: CGFloat(columnCount) * self.itemSize.width,
                        height: CGFloat(itemsPerColumn) * self.itemSize.height
                    )
                    return size
                }
            }
        }

        func backingViewDescription(with context: ViewDescriptionContext) -> ViewDescription? {
            nil
        }
    }
}

extension CGSize {
    fileprivate func rounded(_ rule: FloatingPointRoundingRule = .toNearestOrAwayFromZero) -> CGSize {
        CGSize(
            width: width.rounded(rule),
            height: height.rounded(rule)
        )
    }
}

fileprivate struct TestElement: Element {

    var size: CGSize

    init(size: CGSize = CGSize(width: 100, height: 100)) {
        self.size = size
    }

    var content: ElementContent {
        ElementContent(intrinsicSize: size)
    }

    func backingViewDescription(with context: ViewDescriptionContext) -> ViewDescription? {
        nil
    }

}

extension HorizontalAlignment {
    enum Test25: AlignmentID {
        static func defaultValue(in d: ElementDimensions) -> CGFloat {
            d.width * 0.25
        }
    }

    static let test25 = HorizontalAlignment(Test25.self)
}

extension VerticalAlignment {
    enum Test25: AlignmentID {
        static func defaultValue(in d: ElementDimensions) -> CGFloat {
            d.height * 0.25
        }
    }

    static let test25 = VerticalAlignment(Test25.self)
}

extension LayoutOptions {
    static let optimizationsDisabled: Self = .init(
        hintRangeBoundaries: false,
        searchUnconstrainedKeys: false,
<<<<<<< HEAD
        measureableStorageCache: false
=======
        measureableStorageCache: false,
        stringNormalizationCache: false,
        skipUnneededSetNeedsViewHierarchyUpdates: false,
        labelAttributedStringCache: false
>>>>>>> 094dbcdd
    )
}<|MERGE_RESOLUTION|>--- conflicted
+++ resolved
@@ -1428,13 +1428,9 @@
     static let optimizationsDisabled: Self = .init(
         hintRangeBoundaries: false,
         searchUnconstrainedKeys: false,
-<<<<<<< HEAD
-        measureableStorageCache: false
-=======
         measureableStorageCache: false,
         stringNormalizationCache: false,
         skipUnneededSetNeedsViewHierarchyUpdates: false,
         labelAttributedStringCache: false
->>>>>>> 094dbcdd
     )
 }